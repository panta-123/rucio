--- conflicted
+++ resolved
@@ -33,10 +33,7 @@
 # - Sahan Dilshan <32576163+sahandilshan@users.noreply.github.com>, 2021
 # - Nick Smith <nick.smith@cern.ch>, 2021
 # - David Población Criado <david.poblacion.criado@cern.ch>, 2021
-<<<<<<< HEAD
 # - Rob Barnsley <rob.barnsley@skao.int>, 2021
-=======
->>>>>>> 4ed5a2f9
 
 import datetime
 import json
