# Copyright European Organization for Nuclear Research (CERN) since 2012
#
# Licensed under the Apache License, Version 2.0 (the "License");
# you may not use this file except in compliance with the License.
# You may obtain a copy of the License at
#
#    http://www.apache.org/licenses/LICENSE-2.0
#
# Unless required by applicable law or agreed to in writing, software
# distributed under the License is distributed on an "AS IS" BASIS,
# WITHOUT WARRANTIES OR CONDITIONS OF ANY KIND, either express or implied.
# See the License for the specific language governing permissions and
# limitations under the License.

import json
import logging
import time
from typing import TYPE_CHECKING
from urllib.parse import urlparse

from flask import Blueprint, Flask, Response, redirect, render_template, request
from werkzeug.datastructures import Headers

from rucio.common.config import config_get
from rucio.common.exception import AccessDenied, CannotAuthenticate, CannotAuthorize, ConfigurationError, IdentityError, IdentityNotFound, InvalidRequest
from rucio.common.extra import import_extras
from rucio.common.utils import date_to_str
from rucio.core.authentication import strip_x509_proxy_attributes
from rucio.gateway.authentication import (
    get_auth_oidc,
    get_auth_token_gss,
    get_auth_token_saml,
    get_auth_token_ssh,
    get_auth_token_user_pass,
    get_auth_token_x509,
    get_ssh_challenge_token,
    get_token_oidc,
    redirect_auth_oidc,
    refresh_cli_auth_token,
    validate_auth_token,
)
from rucio.web.rest.flaskapi.v1.common import ErrorHandlingMethodView, check_accept_header_wrapper_flask, error_headers, extract_vo, generate_http_error_flask, get_account_from_verified_identity

if TYPE_CHECKING:

    from flask.typing import ResponseReturnValue

EXTRA_MODULES = import_extras(['onelogin'])

if EXTRA_MODULES['onelogin']:
    from onelogin.saml2.auth import OneLogin_Saml2_Auth  # pylint: disable=import-error

    from rucio.web.ui.flask.common.utils import prepare_saml_request


class UserPass(ErrorHandlingMethodView):
    """
    Authenticate a Rucio account temporarily via username and password.
    """

    def get_headers(self) -> Headers:
        headers = Headers()
        headers['Access-Control-Allow-Origin'] = request.environ.get('HTTP_ORIGIN')  # type: ignore (value could be None)
        headers['Access-Control-Allow-Headers'] = request.environ.get('HTTP_ACCESS_CONTROL_REQUEST_HEADERS')  # type: ignore (value could be None)
        headers['Access-Control-Allow-Methods'] = '*'
        headers['Access-Control-Allow-Credentials'] = 'true'
        headers['Access-Control-Expose-Headers'] = 'X-Rucio-Auth-Token, X-Rucio-Auth-Token-Expires, X-Rucio-Auth-Account, X-Rucio-Auth-Accounts'
        return headers

    def options(self) -> 'ResponseReturnValue':
        """
        ---
        summary: UserPass Allow cross-site scripting
        description: UserPass Allow cross-site scripting. Explicit for Authentication.
        tags:
          - Auth
        responses:
          200:
            description: OK
            headers:
              Access-Control-Allow-Origin:
                schema:
                  type: string
              Access-Control-Allow-Headers:
                schema:
                  type: string
              Access-Control-Allow-Methods:
                schema:
                  type: string
                  enum: ['*']
              Access-Control-Allow-Credentials:
                schema:
                  type: string
                  enum: ['true']
              Access-Control-Expose-Headers:
                schema:
                  type: string
                  enum: ['X-Rucio-Auth-Token']
          404:
            description: Not found
        """

        return '', 200, self.get_headers()

    @check_accept_header_wrapper_flask(['application/octet-stream'])
    def get(self) -> 'ResponseReturnValue':
        """
        ---
        summary: UserPass
        description: Authenticate a Rucio account temporarily via username and password.
        tags:
          - Auth
        parameters:
        - name: X-Rucio-Account
          in: header
          description: Account identifier as a string.
          schema:
            type: string
          required: true
        - name: X-Rucio-Username
          in: header
          description: Username as a string.
          schema:
            type: string
          required: true
        - name: X-Rucio-Password
          in: header
          description: password as a text-plain string.
          schema:
            type: string
          required: true
        - name: X-Rucio-AppID
          in: header
          description: Application identifier as a string.
          schema:
            type: string
        - name: X-Forwarded-For
          in: header
          description: The forward ip address.
          schema:
            type: string
        responses:
          200:
            description: OK
            headers:
              Access-Control-Allow-Origin:
                schema:
                  type: string
              Access-Control-Allow-Headers:
                schema:
                  type: string
              Access-Control-Allow-Methods:
                schema:
                  type: string
              Access-Control-Allow-Credentials:
                schema:
                  type: string
              Access-Control-Expose-Headers:
                schema:
                  type: string
              X-Rucio-Auth-Token:
                schema:
                  type: string
              X-Rucio-Auth-Token-Expires:
                schema:
                  type: string
              X-Rucio-Auth-Account:
                schema:
                  type: string
                description: The rucio account used for authentication
          206:
            description: Partial content containing X-Rucio-Auth-Accounts header
            headers:
              X-Rucio-Auth-Accounts:
                schema:
                  type: string
                description: The rucio accounts corresponding to the provided identity as a csv string

          401:
            description: Cannot authenticate
        """
        headers = self.get_headers()

        headers['Content-Type'] = 'application/octet-stream'
        headers['Cache-Control'] = 'no-cache, no-store, max-age=0, must-revalidate'
        headers.add('Cache-Control', 'post-check=0, pre-check=0')
        headers['Pragma'] = 'no-cache'
        vo = extract_vo(request.headers)
        account = request.headers.get('X-Rucio-Account', default=None)
        username = request.headers.get('X-Rucio-Username', default=None)
        password = request.headers.get('X-Rucio-Password', default=None)
        appid = request.headers.get('X-Rucio-AppID', default='unknown')
        ip = request.headers.get('X-Forwarded-For', default=request.remote_addr)
        if not username or not password:
            return generate_http_error_flask(401, CannotAuthenticate.__name__, 'Cannot authenticate without passing all required arguments', headers=headers)

        accounts: list[str] = []
        if not account:
            try:
                accounts = get_account_from_verified_identity(identity_key=username, id_type='USERPASS', password=password)
            except IdentityNotFound:
                return generate_http_error_flask(401, IdentityNotFound.__name__, 'Cannot authenticate. Username/Password pair does not exist.', headers=headers)
            except IdentityError:
                return generate_http_error_flask(401, IdentityError.__name__, 'Cannot authenticate. The identity does not exist.', headers=headers)
        else:
            accounts = [account]

        if len(accounts) > 1:
            account_names: list[str] = []
            for account in accounts:
                if isinstance(account, str):
                    account_names.append(account)
                else:
                    account_names.append(account.external)
            headers['X-Rucio-Auth-Accounts'] = ','.join(accounts)
            return json.dumps(account_names), 206, headers

        account = accounts[0]
        account_name = account if isinstance(account, str) else account.external
        try:
            result = get_auth_token_user_pass(account_name, username, password, appid, ip, vo=vo)
            if not result:
                return generate_http_error_flask(401, CannotAuthenticate.__name__, f'Cannot authenticate to account {account} with given credentials', headers=headers)
            headers['X-Rucio-Auth-Account'] = account_name
            headers['X-Rucio-Auth-Token'] = result['token']
            headers['X-Rucio-Auth-Token-Expires'] = date_to_str(result['expires_at'])  # type: ignore (value could be None)
            return '', 200, headers
        except AccessDenied:
            return generate_http_error_flask(401, CannotAuthenticate.__name__, f'Cannot authenticate to account {account} with given credentials', headers=headers)


class OIDC(ErrorHandlingMethodView):
    """
    Requests a user specific Authorization URL (assigning a user session state,
    nonce, Rucio OIDC Client ID with the correct issuers authentication endpoint).
    """

    def get_headers(self) -> Headers:
        headers = Headers()
        headers['Access-Control-Allow-Origin'] = request.environ.get('HTTP_ORIGIN')  # type: ignore (value could be None)
        headers['Access-Control-Allow-Headers'] = request.environ.get('HTTP_ACCESS_CONTROL_REQUEST_HEADERS')  # type: ignore (value could be None)
        headers['Access-Control-Allow-Methods'] = '*'
        headers['Access-Control-Allow-Credentials'] = 'true'
        return headers

    def options(self) -> 'ResponseReturnValue':
        """
        ---
        summary: OIDC Allow cross-site scripting
        description: OIDC Allow cross-site scripting. Explicit for Authentication.
        tags:
          - Auth
        responses:
          200:
            description: OK
            headers:
              Access-Control-Allow-Origin:
                schema:
                  type: string
              Access-Control-Allow-Headers:
                schema:
                  type: string
              Access-Control-Allow-Methods:
                schema:
                  type: string
                  enum: ['*']
              Access-Control-Allow-Credentials:
                schema:
                  type: string
                  enum: ['true']
          404:
            description: Not found
        """

        return '', 200, self.get_headers()

    @check_accept_header_wrapper_flask(['application/octet-stream'])
    def get(self) -> 'ResponseReturnValue':
        """
        ---
        summary: OIDC
        description: Authenticate a Rucio account via OIDC.
        tags:
          - Auth
        parameters:
        - name: HTTP_X_RUCIO_ACCOUNT
          in: header
          description: Account identifier as a string.
          schema:
            type: string
        - name: HTTP_X_RUCIO_CLIENT_AUTHORIZE_SCOPE
          in: header
          schema:
            type: string
        - name: HTTP_X_RUCIO_CLIENT_AUTHORIZE_ISSUER
          in: header
          schema:
            type: string
        - name: HTTP_X_RUCIO_CLIENT_AUTHORIZE_POLLING
          in: header
          schema:
            type: string
        - name: HTTP_X_RUCIO_CLIENT_AUTHORIZE_REFRESH_LIFETIME
          in: header
          schema:
            type: string
        - name: X-Forwarded-For
          in: header
          schema:
            type: string
        responses:
          200:
            description: OK
            headers:
              X-Rucio-OIDC-Auth-URL:
                description: User & Rucio OIDC Client specific Authorization URL
                schema:
                  type: string
          401:
            description: Cannot authenticate
        """
        headers = self.get_headers()

        headers.set('Content-Type', 'application/octet-stream')
        headers.set('Cache-Control', 'no-cache, no-store, max-age=0, must-revalidate')
        headers.add('Cache-Control', 'post-check=0, pre-check=0')
        headers.set('Pragma', 'no-cache')

        vo = extract_vo(request.headers)
        account = request.environ.get('HTTP_X_RUCIO_ACCOUNT', 'webui')
        auth_scope = request.environ.get('HTTP_X_RUCIO_CLIENT_AUTHORIZE_SCOPE', "")
        issuer = request.environ.get('HTTP_X_RUCIO_CLIENT_AUTHORIZE_ISSUER', None)
        polling = request.environ.get('HTTP_X_RUCIO_CLIENT_AUTHORIZE_POLLING', False)
        refresh_lifetime = request.environ.get('HTTP_X_RUCIO_CLIENT_AUTHORIZE_REFRESH_LIFETIME', None)
        polling = (polling == 'True' or polling == 'true')
        if refresh_lifetime == 'None':
            refresh_lifetime = None
        ip = request.headers.get('X-Forwarded-For', default=request.remote_addr)
        try:
            kwargs = {'auth_scope': auth_scope,
                      'issuer': issuer,
                      'polling': polling,
                      'refresh_lifetime': refresh_lifetime,
                      'ip': ip}
            result = get_auth_oidc(account, vo=vo, **kwargs)
        except AccessDenied:
            return generate_http_error_flask(
                status_code=401,
                exc=CannotAuthenticate.__name__,
                exc_msg=f'Cannot get authentication URL from Rucio Authentication Server for account {account}',
                headers=headers
            )

        if not result:
            return generate_http_error_flask(
                status_code=401,
                exc=CannotAuthenticate.__name__,
                exc_msg=f'Cannot get authentication URL from Rucio Authentication Server for account {account}',
                headers=headers
            )

        headers.set('X-Rucio-OIDC-Auth-URL', result)
        return '', 200, headers


class RedirectOIDC(ErrorHandlingMethodView):
    """
    Authenticate a Rucio account via
    an Identity Provider (XDC IAM as of June 2019).
    """

    def get_headers(self) -> Headers:
        headers = Headers()
        headers.set('Access-Control-Allow-Origin', request.environ.get('HTTP_ORIGIN'))  # type: ignore (value could be None)
        headers.set('Access-Control-Allow-Headers', request.environ.get('HTTP_ACCESS_CONTROL_REQUEST_HEADERS'))  # type: ignore (value could be None)
        headers.set('Access-Control-Allow-Methods', '*')
        headers.set('Access-Control-Allow-Credentials', 'true')
        return headers

    def options(self) -> 'ResponseReturnValue':
        """
        ---
        summary: RedirectOIDC Allow cross-site scripting
        description: RedirectOIDC Allow cross-site scripting. Explicit for Authentication.
        tags:
          - Auth
        responses:
          200:
            description: OK
            headers:
              Access-Control-Allow-Origin:
                schema:
                  type: string
              Access-Control-Allow-Headers:
                schema:
                  type: string
              Access-Control-Allow-Methods:
                schema:
                  type: string
                  enum: ['*']
              Access-Control-Allow-Credentials:
                schema:
                  type: string
                  enum: ['true']
          404:
            description: Not found
        """
        return '', 200, self.get_headers()

    @check_accept_header_wrapper_flask(['application/octet-stream', 'text/html'])
    def get(self) -> 'ResponseReturnValue':
        """
        ---
        summary: RedirectOIDC
        description: Authenticate a Rucio account via RedirectOIDC.
        tags:
          - Auth
        parameters:
        - name: X-Rucio-Client-Fetch-Token
          in: header
          schema:
            type: string
        responses:
          200:
            description: OK
            headers:
              X-Rucio-Auth-Token:
                description: The authentication token
                schema:
                  type: string
              Content-Type:
                schema:
                  type: string
                  enum: ['application/octet-stream']
          303:
            description: Redirect
          401:
            description: Cannot authenticate
        """
        headers = self.get_headers()

        # interaction with web browser - display response in html format
        headers.set('Content-Type', 'text/html')
        headers.set('Cache-Control', 'no-cache, no-store, max-age=0, must-revalidate')
        headers.add('Cache-Control', 'post-check=0, pre-check=0')
        headers.set('Pragma', 'no-cache')

        try:
            fetchtoken = (request.headers.get('X-Rucio-Client-Fetch-Token', default=None) == 'True')
            query_string = request.query_string.decode(encoding='utf-8')
            result = redirect_auth_oidc(query_string, fetchtoken)
        except AccessDenied:
            headers.extend(error_headers(CannotAuthenticate.__name__, 'Cannot authorize your access, please check your access credentials'))
            return render_template('auth_crash.html', crashtype='contact'), 401, headers
        except Exception as error:
            logging.exception("Internal Error")
            headers.extend(error_headers(error.__class__.__name__, str(error.args[0])))
            return render_template('auth_crash.html', crashtype='internal_error'), 500, headers

        if not result:
            headers.extend(error_headers(CannotAuthenticate.__name__, 'Cannot finalize your token request, no authorization content returned from the auth server'))
            return render_template('auth_crash.html', crashtype='no_result'), 401, headers

        if fetchtoken:
            # this is only a case of returning the final token to the Rucio Client polling
            # or requesting token after copy-pasting the Rucio code from the web page page
            headers.set('Content-Type', 'application/octet-stream')
            headers.set('X-Rucio-Auth-Token', result)
            return '', 200, headers
        else:
            response = redirect(result, code=303)
            response.headers.extend(headers)
            return response


class CodeOIDC(ErrorHandlingMethodView):
    """
    IdP redirects to this endpoint with the AuthZ code
    Rucio Auth server will request new token. This endpoint should be reached
    only if the request/ IdP login has been made through web browser. Then the response
    content will be in html (including the potential errors displayed).
    The token will be saved in the Rucio DB, but only Rucio code will
    be returned on the web page, or, in case of polling is True, successful
    operation is confirmed waiting for the Rucio client to get the token automatically.
    """

    def get_headers(self) -> Headers:
        headers = Headers()
        headers.set('Access-Control-Allow-Origin', request.environ.get('HTTP_ORIGIN'))  # type: ignore (value could be None)
        headers.set('Access-Control-Allow-Headers', request.environ.get('HTTP_ACCESS_CONTROL_REQUEST_HEADERS'))  # type: ignore (value could be None)
        headers.set('Access-Control-Allow-Methods', '*')
        headers.set('Access-Control-Allow-Credentials', 'true')
        return headers

    def options(self) -> 'ResponseReturnValue':
        """
        ---
        summary: CodeOIDC Allow cross-site scripting
        description: CodeOIDC Allow cross-site scripting. Explicit for Authentication.
        tags:
          - Auth
        responses:
          200:
            description: OK
            headers:
              Access-Control-Allow-Origin:
                schema:
                  type: string
              Access-Control-Allow-Headers:
                schema:
                  type: string
              Access-Control-Allow-Methods:
                schema:
                  type: string
                  enum: ['*']
              Access-Control-Allow-Credentials:
                schema:
                  type: string
                  enum: ['true']
          404:
            description: Not found
        """
        return '', 200, self.get_headers()

    @check_accept_header_wrapper_flask(['application/octet-stream', 'text/html'])
    def get(self) -> 'ResponseReturnValue':
        """
        ---
        summary: CodeOIDC
        description: Authenticate a Rucio account via CodeOIDC.
        tags:
          - Auth
        parameters:
        - name: X-Forwarded-For
          in: header
          schema:
            type: string
        responses:
          200:
            description: OK
          400:
            description: Invalid request
        """
        headers = self.get_headers()

        headers.set('Content-Type', 'text/html')
        headers.set('Cache-Control', 'no-cache, no-store, max-age=0, must-revalidate')
        headers.add('Cache-Control', 'post-check=0, pre-check=0')
        headers.set('Pragma', 'no-cache')

        query_string = request.query_string.decode(encoding='utf-8')
        ip = request.headers.get('X-Forwarded-For', default=request.remote_addr)

        try:
            result = get_token_oidc(query_string, ip)
        except AccessDenied:
            headers.extend(error_headers(CannotAuthenticate.__name__, 'Cannot authorize your access, please check your access credentials'))
            return render_template('auth_crash.html', crashtype='contact'), 401, headers
        except Exception as error:
            logging.exception("Internal Error")
            headers.extend(error_headers(error.__class__.__name__, str(error.args[0])))
            return render_template('auth_crash.html', crashtype='internal_error'), 500, headers

        if not result:
            headers.extend(error_headers(CannotAuthenticate.__name__, 'Cannot finalize your token request, no authorization content returned from the auth server'))
            return render_template('auth_crash.html', crashtype='no_result'), 401, headers

        if 'fetchcode' in result:
            return render_template('auth_granted.html', authcode=result['fetchcode']), 200, headers
        elif 'polling' in result and result['polling'] is True:
            return render_template('auth_granted.html', authcode='allok'), 200, headers
        else:
            headers.extend(error_headers('InvalidRequest', 'Cannot recognize and process your request'))
            return render_template('auth_crash.html', crashtype='bad_request'), 400, headers


<<<<<<< HEAD
=======
class TokenOIDC(ErrorHandlingMethodView):
    """
    Authenticate a Rucio account temporarily via ID,
    access (eventually save new refresh token)
    received from an Identity Provider.
    """

    def get_headers(self) -> Headers:
        headers = Headers()
        headers.set('Access-Control-Allow-Origin', request.environ.get('HTTP_ORIGIN'))  # type: ignore (value could be None)
        headers.set('Access-Control-Allow-Headers', request.environ.get('HTTP_ACCESS_CONTROL_REQUEST_HEADERS'))  # type: ignore (value could be None)
        headers.set('Access-Control-Allow-Methods', '*')
        headers.set('Access-Control-Allow-Credentials', 'true')
        return headers

    def options(self) -> 'ResponseReturnValue':
        """
        ---
        summary: TokenOIDC Allow cross-site scripting
        description: TokenOIDC Allow cross-site scripting. Explicit for Authentication.
        tags:
          - Auth
        responses:
          200:
            description: OK
            headers:
              Access-Control-Allow-Origin:
                schema:
                  type: string
              Access-Control-Allow-Headers:
                schema:
                  type: string
              Access-Control-Allow-Methods:
                schema:
                  type: string
                  enum: ['*']
              Access-Control-Allow-Credentials:
                schema:
                  type: string
                  enum: ['true']
          404:
            description: Not found
        """
        return '', 200, self.get_headers()

    @check_accept_header_wrapper_flask(['application/octet-stream'])
    def get(self) -> 'ResponseReturnValue':
        """
        ---
        summary: TokenOIDC
        description: Authenticate a Rucio account via TokenOIDC.
        tags:
          - Auth
        parameters:
        - name: X-Forwarded-For
          in: header
          schema:
            type: string
        responses:
          200:
            description: OK
            headers:
              X-Rucio-Auth-Token:
                description: The authentication token
                schema:
                  type: string
              X-Rucio-Auth-Token-Expires:
                description: The time when the token expires
                schema:
                  type: string
          401:
            description: Cannot authenticate
        """
        headers = self.get_headers()

        headers.set('Content-Type', 'application/octet-stream')
        headers.set('Cache-Control', 'no-cache, no-store, max-age=0, must-revalidate')
        headers.add('Cache-Control', 'post-check=0, pre-check=0')
        headers.set('Pragma', 'no-cache')

        query_string = request.query_string.decode(encoding='utf-8')
        ip = request.headers.get('X-Forwarded-For', default=request.remote_addr)

        try:
            result = get_token_oidc(query_string, ip)
        except AccessDenied:
            return generate_http_error_flask(401, CannotAuthorize.__name__, 'Cannot authorize token request.', headers=headers)

        if not result:
            return generate_http_error_flask(401, CannotAuthorize.__name__, 'Cannot authorize token request.', headers=headers)
        if 'token' in result and 'webhome' not in result:
            headers.set('X-Rucio-Auth-Token', result['token']['token'])
            headers.set('X-Rucio-Auth-Token-Expires', date_to_str(result['token']['expires_at']))  # type: ignore (value could be None)
            return '', 200, headers
        elif 'webhome' in result:
            webhome = result['webhome']
            if webhome is None:
                headers.extend(error_headers(CannotAuthenticate.__name__, 'Cannot find your OIDC identity linked to any Rucio account'))
                headers.set('Content-Type', 'text/html')
                return render_template('auth_crash.html', crashtype='unknown_identity'), 401, headers
            # domain setting is necessary so that the token gets distributed also to the webui server
            domain = '.'.join(urlparse(webhome).netloc.split('.')[1:])
            response = redirect(webhome, code=303)
            response.headers.extend(headers)
            response.set_cookie('x-rucio-auth-token', value=result['token']['token'], domain=domain, path='/')
            response.set_cookie('rucio-auth-token-created-at', value=str(time.time()), domain=domain, path='/')
            # response.set_cookie('x-rucio-auth-token', value=result['token']['token'])
            # response.set_cookie('rucio-auth-token-created-at', value=str(time.time()))
            return response
        else:
            return generate_http_error_flask(status_code=400, exc=InvalidRequest.__name__, exc_msg="", headers=headers)


>>>>>>> 4ce40575
class RefreshOIDC(ErrorHandlingMethodView):
    """
    For a presented and access token which has equivalent in Rucio DB
    (and also has refrech token in the Rucio DB) the class will attempt
    token refresh and return a user a new refreshed token. If the presented token
    is a result of a previous refresh happening in the last 10 min, the same token will be returned.
    """

    def get_headers(self) -> Headers:
        headers = Headers()
        headers.set('Access-Control-Allow-Origin', request.environ.get('HTTP_ORIGIN'))  # type: ignore (value could be None)
        headers.set('Access-Control-Allow-Headers', request.environ.get('HTTP_ACCESS_CONTROL_REQUEST_HEADERS'))  # type: ignore (value could be None)
        headers.set('Access-Control-Allow-Methods', '*')
        headers.set('Access-Control-Allow-Credentials', 'true')
        headers.set('Access-Control-Expose-Headers', 'X-Rucio-Auth-Token')
        return headers

    def options(self) -> 'ResponseReturnValue':
        """
        ---
        summary: RefreshOIDC Allow cross-site scripting
        description: RefreshOIDC Allow cross-site scripting. Explicit for Authentication.
        tags:
          - Auth
        responses:
          200:
            description: OK
            headers:
              Access-Control-Allow-Origin:
                schema:
                  type: string
              Access-Control-Allow-Headers:
                schema:
                  type: string
              Access-Control-Allow-Methods:
                schema:
                  type: string
                  enum: ['*']
              Access-Control-Allow-Credentials:
                schema:
                  type: string
                  enum: ['true']
              Access-Control-Expose-Headers:
                schema:
                  type: string
                  enum: ['X-Rucio-Auth-Token']
          404:
            description: Not found
        """
        return '', 200, self.get_headers()

    @check_accept_header_wrapper_flask(['application/octet-stream'])
    def get(self) -> 'ResponseReturnValue':
        """
        ---
        summary: RefreshOIDC
        description: Authenticate a Rucio account via RefreshOIDC.
        tags:
          - Auth
        parameters:
        - name: X-Rucio-Account
          in: header
          schema:
            type: string
          required: true
        - name: X-Rucio-Auth-Token
          in: header
          schema:
            type: string
          required: true
        - name: X-Rucio-Client-Authorize-Issuer
          in: header
          schema:
            type: string
          required: false
        responses:
          200:
            description: OK
            headers:
              X-Rucio-Auth-Token:
                description: The authentication token
                schema:
                  type: string
              X-Rucio-Auth-Token-Expires:
                description: The time when the token expires
                schema:
                  type: string
          401:
            description: Cannot authenticate
        """
        headers = self.get_headers()

        headers.set('Content-Type', 'application/octet-stream')
        headers.set('Cache-Control', 'no-cache, no-store, max-age=0, must-revalidate')
        headers.add('Cache-Control', 'post-check=0, pre-check=0')
        headers.set('Pragma', 'no-cache')

        vo = extract_vo(request.headers)
        account = request.headers.get('X-Rucio-Account', default=None)
        token = request.headers.get('X-Rucio-Auth-Token', default=None)
        issuer_nickname = request.headers.get('X-Rucio-Client-Authorize-Issuer', default=None)
        if token is None or account is None:
            return generate_http_error_flask(401, CannotAuthorize.__name__, 'Cannot authorize token request.', headers=headers)

        try:
            result = refresh_cli_auth_token(token, account, issuer_nickname, vo=vo)
        except AccessDenied:
            return generate_http_error_flask(401, CannotAuthorize.__name__, 'Cannot authorize token request.', headers=headers)

        if result is not None and len(result) > 1:
            headers.set('X-Rucio-Auth-Token', str(result[0]))
            headers.set('X-Rucio-Auth-Token-Expires', str(result[1]))
        else:
            headers.set('X-Rucio-Auth-Token', '')
            headers.set('X-Rucio-Auth-Token-Expires', '')
        return '', 200, headers


class GSS(ErrorHandlingMethodView):
    """
    Authenticate a Rucio account temporarily via a GSS token.
    """

    def get_headers(self) -> Headers:
        headers = Headers()
        headers['Access-Control-Allow-Origin'] = request.environ.get('HTTP_ORIGIN')  # type: ignore (value could be None)
        headers['Access-Control-Allow-Headers'] = request.environ.get('HTTP_ACCESS_CONTROL_REQUEST_HEADERS')  # type: ignore (value could be None)
        headers['Access-Control-Allow-Methods'] = '*'
        headers['Access-Control-Allow-Credentials'] = 'true'
        headers['Access-Control-Expose-Headers'] = 'X-Rucio-Auth-Token'
        return headers

    def options(self) -> 'ResponseReturnValue':
        """
        ---
        summary: GSS Allow cross-site scripting
        description: GSS Allow cross-site scripting. Explicit for Authentication.
        tags:
          - Auth
        responses:
          200:
            description: OK
            headers:
              Access-Control-Allow-Origin:
                schema:
                  type: string
              Access-Control-Allow-Headers:
                schema:
                  type: string
              Access-Control-Allow-Methods:
                schema:
                  type: string
                  enum: ['*']
              Access-Control-Allow-Credentials:
                schema:
                  type: string
                  enum: ['true']
              Access-Control-Expose-Headers:
                schema:
                  type: string
                  enum: ['X-Rucio-Auth-Token']
          404:
            description: Not found
        """
        return '', 200, self.get_headers()

    @check_accept_header_wrapper_flask(['application/octet-stream'])
    def get(self) -> 'ResponseReturnValue':
        """
        ---
        summary: GSS
        description: Authenticate a Rucio account via GSS.
        tags:
          - Auth
        parameters:
        - name: X-Rucio-Account
          in: header
          schema:
            type: string
          required: true
        - name: REMOTE_USER
          in: header
          schema:
            type: string
          required: true
        - name: X-Rucio-AppID
          in: header
          schema:
            type: string
        - name: X-Forwarded-For
          in: header
          schema:
            type: string
        responses:
          200:
            description: OK
            headers:
              X-Rucio-Auth-Token:
                description: The authentication token
                schema:
                  type: string
              X-Rucio-Auth-Token-Expires:
                description: The time when the token expires
                schema:
                  type: string
          401:
            description: Cannot authenticate
        """

        headers = self.get_headers()

        headers['Content-Type'] = 'application/octet-stream'
        headers['Cache-Control'] = 'no-cache, no-store, max-age=0, must-revalidate'
        headers.add('Cache-Control', 'post-check=0, pre-check=0')
        headers['Pragma'] = 'no-cache'

        vo = extract_vo(request.headers)
        account = request.headers.get('X-Rucio-Account', default=None)
        gsscred = request.environ.get('REMOTE_USER')
        appid = request.headers.get('X-Rucio-AppID', default='unknown')
        ip = request.headers.get('X-Forwarded-For', default=request.remote_addr)

        try:
            result = get_auth_token_gss(account, gsscred, appid, ip, vo=vo)
        except AccessDenied:
            return generate_http_error_flask(
                status_code=401,
                exc=CannotAuthenticate.__name__,
                exc_msg=f'Cannot authenticate to account {account} with given credentials',
                headers=headers
            )

        if result is None:
            return generate_http_error_flask(
                status_code=401,
                exc=CannotAuthenticate.__name__,
                exc_msg=f'Cannot authenticate to account {account} with given credentials',
                headers=headers
            )

        headers['X-Rucio-Auth-Token'] = result['token']
        headers['X-Rucio-Auth-Token-Expires'] = date_to_str(result['expires_at'])  # type: ignore (value could be None)
        return '', 200, headers


class x509(ErrorHandlingMethodView):  # noqa: N801
    """
    Authenticate a Rucio account temporarily via an x509 certificate.
    """

    def get_headers(self) -> Headers:
        headers = Headers()
        headers['Access-Control-Allow-Origin'] = request.environ.get('HTTP_ORIGIN')  # type: ignore (value could be None)
        headers['Access-Control-Allow-Headers'] = request.environ.get('HTTP_ACCESS_CONTROL_REQUEST_HEADERS')  # type: ignore (value could be None)
        headers['Access-Control-Allow-Methods'] = '*'
        headers['Access-Control-Allow-Credentials'] = 'true'
        headers['Access-Control-Expose-Headers'] = 'X-Rucio-Auth-Token, X-Rucio-Auth-Token-Expires, X-Rucio-Auth-Account, X-Rucio-Auth-Accounts'
        return headers

    def options(self) -> 'ResponseReturnValue':
        """
        ---
        summary: x509 Allow cross-site scripting
        description: x509 Allow cross-site scripting. Explicit for Authentication.
        tags:
          - Auth
        responses:
          200:
            description: OK
            headers:
              Access-Control-Allow-Origin:
                schema:
                  type: string
              Access-Control-Allow-Headers:
                schema:
                  type: string
              Access-Control-Allow-Methods:
                schema:
                  type: string
                  enum: ['*']
              Access-Control-Allow-Credentials:
                schema:
                  type: string
                  enum: ['true']
              Access-Control-Expose-Headers:
                schema:
                  type: string
                  enum: ['X-Rucio-Auth-Token']
          404:
            description: Not found
        """
        return '', 200, self.get_headers()

    @check_accept_header_wrapper_flask(['application/octet-stream'])
    def get(self) -> 'ResponseReturnValue':
        """
        ---
        summary: x509
        description: Authenticate a Rucio account via x509.
        tags:
          - Auth
        parameters:
        - name: X-Rucio-Account
          in: header
          schema:
            type: string
          required: true
        - name: X-Rucio-AppID
          in: header
          schema:
            type: string
        - name: X-Forwarded-For
          in: header
          schema:
            type: string
        - name: X-Rucio-Allow-Return-Multiple-Accounts
          in: header
          schema:
            type: boolean
          description: If set to true, a HTTP 206 response will be returned if the identity is associated with multiple accounts.
        responses:
          200:
            description: OK
            headers:
              X-Rucio-Auth-Token:
                description: The authentication token
                schema:
                  type: string
              X-Rucio-Auth-Token-Expires:
                description: The time when the token expires
                schema:
                  type: string
              X-Rucio-Auth-Account:
                description: The rucio account corresponding to the provided identity
                schema:
                  type: string
          206:
            description: Partial content containing X-Rucio-Auth-Accounts header
            headers:
              X-Rucio-Auth-Accounts:
                schema:
                  type: string
                description: The rucio accounts corresponding to the provided identity as a csv string
          401:
            description: Cannot authenticate
        """
        headers = self.get_headers()
        headers['Content-Type'] = 'application/octet-stream'
        headers['Cache-Control'] = 'no-cache, no-store, max-age=0, must-revalidate'
        headers.add('Cache-Control', 'post-check=0, pre-check=0')
        headers['Pragma'] = 'no-cache'

        vo = extract_vo(request.headers)
        account = request.headers.get('X-Rucio-Account', default=None)
        dn = request.environ.get('SSL_CLIENT_S_DN')
        if not dn:
            return generate_http_error_flask(401, CannotAuthenticate.__name__, 'Cannot get DN', headers=headers)
        dn = strip_x509_proxy_attributes(dn)
        appid = request.headers.get('X-Rucio-AppID', default='unknown')
        ip = request.headers.get('X-Forwarded-For', default=request.remote_addr)
        return_multiple_accounts = request.headers.get('X-Rucio-Allow-Return-Multiple-Accounts', default=None)

        accounts: list[str] = []
        if not account:
            try:
                accounts = get_account_from_verified_identity(identity_key=dn, id_type='X509')
            except IdentityError as e:
                return generate_http_error_flask(401, IdentityError.__name__, str(e), headers=headers)
        else:
            accounts = [account]

        if len(accounts) > 1:
            if return_multiple_accounts is None or return_multiple_accounts.lower() != 'true':
                return generate_http_error_flask(401, CannotAuthenticate.__name__, 'Multiple accounts associated with the provided identity', headers=headers)
            account_names: list[str] = []
            for account in accounts:
                if isinstance(account, str):
                    account_names.append(account)
                else:
                    account_names.append(account.external)
            headers['X-Rucio-Auth-Accounts'] = ','.join(accounts)
            return json.dumps(account_names), 206, headers
        account = accounts[0]
        account_name = account if isinstance(account, str) else account.external
        result = None
        try:
            result = get_auth_token_x509(account_name, dn, appid, ip, vo=vo)
        except AccessDenied:
            return generate_http_error_flask(
                status_code=401,
                exc=CannotAuthenticate.__name__,
                exc_msg=f'Cannot authenticate to account {account_name} with given credentials',
                headers=headers
            )
        except IdentityError as e:
            return generate_http_error_flask(
                status_code=401,
                exc=CannotAuthenticate.__name__,
                exc_msg=str(e),
                headers=headers
            )

        if not result:
            return generate_http_error_flask(
                status_code=401,
                exc=CannotAuthenticate.__name__,
                exc_msg=f'Cannot authenticate to account {account} with given credentials',
                headers=headers
            )
        headers['X-Rucio-Auth-Token'] = result['token']
        headers['X-Rucio-Auth-Token-Expires'] = date_to_str(result['expires_at'])  # type: ignore (value could be None)
        headers['X-Rucio-Auth-Account'] = account
        return '', 200, headers


class SSH(ErrorHandlingMethodView):
    """
    Authenticate a Rucio account temporarily via SSH key exchange.
    """

    def get_headers(self) -> Headers:
        headers = Headers()
        headers['Access-Control-Allow-Origin'] = request.environ.get('HTTP_ORIGIN')  # type: ignore (value could be None)
        headers['Access-Control-Allow-Headers'] = request.environ.get('HTTP_ACCESS_CONTROL_REQUEST_HEADERS')  # type: ignore (value could be None)
        headers['Access-Control-Allow-Methods'] = '*'
        headers['Access-Control-Allow-Credentials'] = 'true'
        headers['Access-Control-Expose-Headers'] = 'X-Rucio-Auth-Token'
        return headers

    def options(self) -> 'ResponseReturnValue':
        """
        ---
        summary: SSH Allow cross-site scripting
        description: SSH Allow cross-site scripting. Explicit for Authentication.
        tags:
          - Auth
        responses:
          200:
            description: OK
            headers:
              Access-Control-Allow-Origin:
                schema:
                  type: string
              Access-Control-Allow-Headers:
                schema:
                  type: string
              Access-Control-Allow-Methods:
                schema:
                  type: string
                  enum: ['*']
              Access-Control-Allow-Credentials:
                schema:
                  type: string
                  enum: ['true']
              Access-Control-Expose-Headers:
                schema:
                  type: string
                  enum: ['X-Rucio-Auth-Token']
          404:
            description: Not found
        """
        return '', 200, self.get_headers()

    @check_accept_header_wrapper_flask(['application/octet-stream'])
    def get(self) -> 'ResponseReturnValue':
        """
        ---
        summary: SSH
        description: Authenticate a Rucio account via SSH.
        tags:
          - Auth
        parameters:
        - name: X-Rucio-Account
          in: header
          schema:
            type: string
          required: true
        - name: X-Rucio-SSH-Signature
          in: header
          schema:
            type: string
          required: true
        - name: X-Rucio-AppID
          in: header
          schema:
            type: string
        - name: X-Forwarded-For
          in: header
          schema:
            type: string
        responses:
          200:
            description: OK
            headers:
              X-Rucio-Auth-Token:
                description: The authentication token
                schema:
                  type: string
              X-Rucio-Auth-Token-Expires:
                description: The time when the token expires
                schema:
                  type: string
          401:
            description: Cannot authenticate
        """
        headers = self.get_headers()

        headers['Content-Type'] = 'application/octet-stream'
        headers['Cache-Control'] = 'no-cache, no-store, max-age=0, must-revalidate'
        headers.add('Cache-Control', 'post-check=0, pre-check=0')
        headers['Pragma'] = 'no-cache'

        vo = extract_vo(request.headers)
        account = request.headers.get('X-Rucio-Account', default=None)
        signature = request.headers.get('X-Rucio-SSH-Signature', default=None)
        appid = request.headers.get('X-Rucio-AppID', default='unknown')
        ip = request.headers.get('X-Forwarded-For', default=request.remote_addr)

        try:
            result = get_auth_token_ssh(account, signature, appid, ip, vo=vo)
        except AccessDenied:
            return generate_http_error_flask(
                status_code=401,
                exc=CannotAuthenticate.__name__,
                exc_msg=f'Cannot authenticate to account {account} with given credentials',
                headers=headers
            )

        if not result:
            return generate_http_error_flask(
                status_code=401,
                exc=CannotAuthenticate.__name__,
                exc_msg=f'Cannot authenticate to account {account} with given credentials',
                headers=headers
            )

        headers['X-Rucio-Auth-Token'] = result['token']
        headers['X-Rucio-Auth-Token-Expires'] = date_to_str(result['expires_at'])  # type: ignore (value could be None)
        return '', 200, headers


class SSHChallengeToken(ErrorHandlingMethodView):
    """
    Request a challenge token for SSH authentication
    """

    def get_headers(self) -> Headers:
        headers = Headers()
        headers['Access-Control-Allow-Origin'] = request.environ.get('HTTP_ORIGIN')  # type: ignore (value could be None)
        headers['Access-Control-Allow-Headers'] = request.environ.get('HTTP_ACCESS_CONTROL_REQUEST_HEADERS')  # type: ignore (value could be None)
        headers['Access-Control-Allow-Methods'] = '*'
        headers['Access-Control-Allow-Credentials'] = 'true'
        headers['Access-Control-Expose-Headers'] = 'X-Rucio-Auth-Token'
        return headers

    def options(self) -> 'ResponseReturnValue':
        """
        ---
        summary: SSHChallengeToken Allow cross-site scripting
        description: SSHChallengeToken Allow cross-site scripting. Explicit for Authentication.
        tags:
          - Auth
        responses:
          200:
            description: OK
            headers:
              Access-Control-Allow-Origin:
                schema:
                  type: string
              Access-Control-Allow-Headers:
                schema:
                  type: string
              Access-Control-Allow-Methods:
                schema:
                  type: string
                  enum: ['*']
              Access-Control-Allow-Credentials:
                schema:
                  type: string
                  enum: ['true']
              Access-Control-Expose-Headers:
                schema:
                  type: string
                  enum: ['X-Rucio-Auth-Token']
          404:
            description: Not found
        """
        return '', 200, self.get_headers()

    @check_accept_header_wrapper_flask(['application/octet-stream'])
    def get(self) -> 'ResponseReturnValue':
        """
        ---
        summary: SSHChallengeToken
        description: Authenticate a Rucio account via SSHChallengeToken.
        tags:
          - Auth
        parameters:
        - name: X-Rucio-Account
          in: header
          schema:
            type: string
          required: true
        - name: X-Rucio-AppID
          in: header
          schema:
            type: string
        - name: X-Forwarded-For
          in: header
          schema:
            type: string
        responses:
          200:
            description: OK
            headers:
              X-Rucio-SSH-Challenge-Token:
                description: The authentication token
                schema:
                  type: string
              X-Rucio-SSH-Challenge-Token-Expires:
                description: The time when the token expires
                schema:
                  type: string
          401:
            description: Cannot authenticate
        """
        headers = self.get_headers()

        headers['Content-Type'] = 'application/octet-stream'
        headers['Cache-Control'] = 'no-cache, no-store, max-age=0, must-revalidate'
        headers.add('Cache-Control', 'post-check=0, pre-check=0')
        headers['Pragma'] = 'no-cache'

        vo = extract_vo(request.headers)
        account = request.headers.get('X-Rucio-Account', default=None)
        appid = request.headers.get('X-Rucio-AppID', default='unknown')
        ip = request.headers.get('X-Forwarded-For', default=request.remote_addr)

        result = get_ssh_challenge_token(account, appid, ip, vo=vo)

        if not result:
            return generate_http_error_flask(
                status_code=401,
                exc=CannotAuthenticate.__name__,
                exc_msg=f'Cannot generate challenge for account {account}',
                headers=headers
            )

        headers['X-Rucio-SSH-Challenge-Token'] = result['token']
        headers['X-Rucio-SSH-Challenge-Token-Expires'] = date_to_str(result['expires_at'])  # type: ignore (value could be None)
        return '', 200, headers


class SAML(ErrorHandlingMethodView):
    """
    Authenticate a Rucio account temporarily via CERN SSO.
    """

    def get_headers(self) -> Headers:
        headers = Headers()
        headers.set('Access-Control-Allow-Origin', request.environ.get('HTTP_ORIGIN'))  # type: ignore (value could be None)
        headers.set('Access-Control-Allow-Headers', request.environ.get('HTTP_ACCESS_CONTROL_REQUEST_HEADERS'))  # type: ignore (value could be None)
        headers.set('Access-Control-Allow-Methods', '*')
        headers.set('Access-Control-Allow-Credentials', 'true')
        headers.set('Access-Control-Expose-Headers', 'X-Rucio-Auth-Token')
        return headers

    def options(self) -> 'ResponseReturnValue':
        """
        ---
        summary: SAML Allow cross-site scripting
        description: SAML Allow cross-site scripting. Explicit for Authentication.
        tags:
          - Auth
        responses:
          200:
            description: OK
            headers:
              Access-Control-Allow-Origin:
                schema:
                  type: string
              Access-Control-Allow-Headers:
                schema:
                  type: string
              Access-Control-Allow-Methods:
                schema:
                  type: string
                  enum: ['*']
              Access-Control-Allow-Credentials:
                schema:
                  type: string
                  enum: ['true']
              Access-Control-Expose-Headers:
                schema:
                  type: string
                  enum: ['X-Rucio-Auth-Token']
          404:
            description: Not found
        """
        return '', 200, self.get_headers()

    @check_accept_header_wrapper_flask(['application/octet-stream'])
    def get(self) -> 'ResponseReturnValue':
        """
        ---
        summary: SAML
        description: Authenticate a Rucio account via SAML.
        tags:
          - Auth
        parameters:
        - name: X-Rucio-Account
          in: header
          schema:
            type: string
          required: true
        - name: X-Rucio-AppID
          in: header
          schema:
            type: string
        - name: X-Forwarded-For
          in: header
          schema:
            type: string
        responses:
          200:
            description: OK
            headers:
              X-Rucio-Auth-Token:
                description: The authentication token
                schema:
                  type: string
              X-Rucio-Auth-Token-Expires:
                description: The time when the token expires
                schema:
                  type: string
              X-Rucio-SAML-Auth-URL:
                description: The time when the token expires
                schema:
                  type: string
          401:
            description: Cannot authenticate
        """
        headers = self.get_headers()

        headers.set('Content-Type', 'application/octet-stream')
        headers.set('Cache-Control', 'no-cache, no-store, max-age=0, must-revalidate')
        headers.add('Cache-Control', 'post-check=0, pre-check=0')
        headers.set('Pragma', 'no-cache')

        if not EXTRA_MODULES['onelogin']:
            return generate_http_error_flask(status_code=400, exc=ConfigurationError.__name__, exc_msg="SAML not configured on the server side.", headers=headers)

        saml_nameid = request.cookies.get('saml-nameid', default=None)
        vo = extract_vo(request.headers)
        account = request.headers.get('X-Rucio-Account', default=None)
        appid = request.headers.get('X-Rucio-AppID', default='unknown')
        ip = request.headers.get('X-Forwarded-For', default=request.remote_addr)

        if saml_nameid:
            try:
                result = get_auth_token_saml(account, saml_nameid, appid, ip, vo=vo)
            except AccessDenied:
                return generate_http_error_flask(
                    status_code=401,
                    exc=CannotAuthenticate.__name__,
                    exc_msg=f'Cannot authenticate to account {account} with given credentials',
                    headers=headers
                )

            if not result:
                return generate_http_error_flask(
                    status_code=401,
                    exc=CannotAuthenticate.__name__,
                    exc_msg=f'Cannot authenticate to account {account} with given credentials',
                    headers=headers
                )

            headers.set('X-Rucio-Auth-Token', result['token'])
            headers.set('X-Rucio-Auth-Token-Expires', date_to_str(result['expires_at']))  # type: ignore (value could be None)
            return '', 200, headers

        # Path to the SAML config folder
        saml_path = config_get('saml', 'config_path')

        req = prepare_saml_request(request.environ, dict(request.args.items(multi=False)))
        auth = OneLogin_Saml2_Auth(req, custom_base_path=saml_path)

        headers.set('X-Rucio-SAML-Auth-URL', auth.login())
        return '', 200, headers

    def post(self) -> 'ResponseReturnValue':
        """
        ---
        summary: Post a SAML request
        description: Post a SAML request
        tags:
          - Auth
        responses:
          200:
            description: OK
          401:
            description: Invalid Auth Token
        """
        if not EXTRA_MODULES['onelogin']:
            return "SAML not configured on the server side.", 200, [('X-Rucio-Auth-Token', '')]

        saml_path = config_get('saml', 'config_path')
        req = prepare_saml_request(request.environ, dict(request.args.items(multi=False)))
        auth = OneLogin_Saml2_Auth(req, custom_base_path=saml_path)

        auth.process_response()
        errors = auth.get_errors()
        if not errors:
            if auth.is_authenticated():
                response = Response()
                response.set_cookie('saml-nameid', value=auth.get_nameid(), path='/')
                return response
        return '', 200


class Validate(ErrorHandlingMethodView):
    """
    Validate a Rucio Auth Token.
    """

    def get_headers(self) -> Headers:
        headers = Headers()
        headers['Access-Control-Allow-Origin'] = request.environ.get('HTTP_ORIGIN')  # type: ignore (value could be None)
        headers['Access-Control-Allow-Headers'] = request.environ.get('HTTP_ACCESS_CONTROL_REQUEST_HEADERS')  # type: ignore (value could be None)
        headers['Access-Control-Allow-Methods'] = '*'
        headers['Access-Control-Allow-Credentials'] = 'true'
        headers['Access-Control-Expose-Headers'] = 'X-Rucio-Auth-Token'
        return headers

    def options(self) -> 'ResponseReturnValue':
        """
        ---
        summary: Validate Allow cross-site scripting
        description: Validate Allow cross-site scripting. Explicit for Authentication.
        tags:
          - Auth
        responses:
          200:
            description: OK
            headers:
              Access-Control-Allow-Origin:
                schema:
                  type: string
              Access-Control-Allow-Headers:
                schema:
                  type: string
              Access-Control-Allow-Methods:
                schema:
                  type: string
                  enum: ['*']
              Access-Control-Allow-Credentials:
                schema:
                  type: string
                  enum: ['true']
              Access-Control-Expose-Headers:
                schema:
                  type: string
                  enum: ['X-Rucio-Auth-Token']
          404:
            description: Not found
        """
        return '', 200, self.get_headers()

    @check_accept_header_wrapper_flask(['application/octet-stream'])
    def get(self) -> 'ResponseReturnValue':
        """
        ---
        summary: Validate
        description: Validate a Rucio auth token.
        tags:
          - Auth
        parameters:
        - name: X-Rucio-Account
          in: header
          schema:
            type: string
          required: true
        - name: X-Rucio-Client-Authorize-Issuer
          in: header
          schema:
            type: string
          required: false
        responses:
          200:
            description: OK
          401:
            description: Cannot authenticate
        """

        headers = self.get_headers()

        headers['Content-Type'] = 'application/octet-stream'
        headers['Cache-Control'] = 'no-cache, no-store, max-age=0, must-revalidate'
        headers.add('Cache-Control', 'post-check=0, pre-check=0')
        headers['Pragma'] = 'no-cache'

        token = request.headers.get('X-Rucio-Auth-Token', default=None)
        issuer_nickname = request.headers.get('X-Rucio-Client-Authorize-Issuer', default=None)

        result = validate_auth_token(token, issuer_nickname=issuer_nickname)
        if not result:
            return generate_http_error_flask(
                status_code=401,
                exc=CannotAuthenticate.__name__,
                exc_msg='Cannot authenticate with given credentials',
                headers=headers
            )

        return str(result), 200, headers


def blueprint() -> Blueprint:
    bp = Blueprint('auth', __name__, url_prefix='/auth')

    user_pass_view = UserPass.as_view('user_pass')
    bp.add_url_rule('/userpass', view_func=user_pass_view, methods=['get', 'options'])
    gss_view = GSS.as_view('gss')
    bp.add_url_rule('/gss', view_func=gss_view, methods=['get', 'options'])
    x509_view = x509.as_view('x509')
    bp.add_url_rule('/x509', view_func=x509_view, methods=['get', 'options'])
    bp.add_url_rule('/x509/webui', view_func=x509_view, methods=['get', 'options'])
    bp.add_url_rule('/x509_proxy', view_func=x509_view, methods=['get', 'options'])
    ssh_view = SSH.as_view('ssh')
    bp.add_url_rule('/ssh', view_func=ssh_view, methods=['get', 'options'])
    ssh_challenge_token_view = SSHChallengeToken.as_view('ssh_challenge_token')
    bp.add_url_rule('/ssh_challenge_token', view_func=ssh_challenge_token_view, methods=['get', 'options'])
    saml_view = SAML.as_view('saml')
    bp.add_url_rule('/saml', view_func=saml_view, methods=['get', 'post', 'options'])
    validate_view = Validate.as_view('validate')
    bp.add_url_rule('/validate', view_func=validate_view, methods=['get', 'options'])
    oidc_view = OIDC.as_view('oidc_view')
    bp.add_url_rule('/oidc', view_func=oidc_view, methods=['get', 'options'])
    code_oidc_view = CodeOIDC.as_view('code_oidc_view')
    bp.add_url_rule('/oidc_code', view_func=code_oidc_view, methods=['get', 'options'])
    redirect_oidc_view = RedirectOIDC.as_view('redirect_oidc_view')
    bp.add_url_rule('/oidc_redirect', view_func=redirect_oidc_view, methods=['get', 'options'])
    refresh_oidc_view = RefreshOIDC.as_view('refresh_oidc_view')
    bp.add_url_rule('/oidc_refresh', view_func=refresh_oidc_view, methods=['get', 'options'])

    return bp


def make_doc() -> Flask:
    """ Only used for sphinx documentation """
    doc_app = Flask(__name__)
    doc_app.register_blueprint(blueprint())
    return doc_app<|MERGE_RESOLUTION|>--- conflicted
+++ resolved
@@ -574,122 +574,6 @@
             return render_template('auth_crash.html', crashtype='bad_request'), 400, headers
 
 
-<<<<<<< HEAD
-=======
-class TokenOIDC(ErrorHandlingMethodView):
-    """
-    Authenticate a Rucio account temporarily via ID,
-    access (eventually save new refresh token)
-    received from an Identity Provider.
-    """
-
-    def get_headers(self) -> Headers:
-        headers = Headers()
-        headers.set('Access-Control-Allow-Origin', request.environ.get('HTTP_ORIGIN'))  # type: ignore (value could be None)
-        headers.set('Access-Control-Allow-Headers', request.environ.get('HTTP_ACCESS_CONTROL_REQUEST_HEADERS'))  # type: ignore (value could be None)
-        headers.set('Access-Control-Allow-Methods', '*')
-        headers.set('Access-Control-Allow-Credentials', 'true')
-        return headers
-
-    def options(self) -> 'ResponseReturnValue':
-        """
-        ---
-        summary: TokenOIDC Allow cross-site scripting
-        description: TokenOIDC Allow cross-site scripting. Explicit for Authentication.
-        tags:
-          - Auth
-        responses:
-          200:
-            description: OK
-            headers:
-              Access-Control-Allow-Origin:
-                schema:
-                  type: string
-              Access-Control-Allow-Headers:
-                schema:
-                  type: string
-              Access-Control-Allow-Methods:
-                schema:
-                  type: string
-                  enum: ['*']
-              Access-Control-Allow-Credentials:
-                schema:
-                  type: string
-                  enum: ['true']
-          404:
-            description: Not found
-        """
-        return '', 200, self.get_headers()
-
-    @check_accept_header_wrapper_flask(['application/octet-stream'])
-    def get(self) -> 'ResponseReturnValue':
-        """
-        ---
-        summary: TokenOIDC
-        description: Authenticate a Rucio account via TokenOIDC.
-        tags:
-          - Auth
-        parameters:
-        - name: X-Forwarded-For
-          in: header
-          schema:
-            type: string
-        responses:
-          200:
-            description: OK
-            headers:
-              X-Rucio-Auth-Token:
-                description: The authentication token
-                schema:
-                  type: string
-              X-Rucio-Auth-Token-Expires:
-                description: The time when the token expires
-                schema:
-                  type: string
-          401:
-            description: Cannot authenticate
-        """
-        headers = self.get_headers()
-
-        headers.set('Content-Type', 'application/octet-stream')
-        headers.set('Cache-Control', 'no-cache, no-store, max-age=0, must-revalidate')
-        headers.add('Cache-Control', 'post-check=0, pre-check=0')
-        headers.set('Pragma', 'no-cache')
-
-        query_string = request.query_string.decode(encoding='utf-8')
-        ip = request.headers.get('X-Forwarded-For', default=request.remote_addr)
-
-        try:
-            result = get_token_oidc(query_string, ip)
-        except AccessDenied:
-            return generate_http_error_flask(401, CannotAuthorize.__name__, 'Cannot authorize token request.', headers=headers)
-
-        if not result:
-            return generate_http_error_flask(401, CannotAuthorize.__name__, 'Cannot authorize token request.', headers=headers)
-        if 'token' in result and 'webhome' not in result:
-            headers.set('X-Rucio-Auth-Token', result['token']['token'])
-            headers.set('X-Rucio-Auth-Token-Expires', date_to_str(result['token']['expires_at']))  # type: ignore (value could be None)
-            return '', 200, headers
-        elif 'webhome' in result:
-            webhome = result['webhome']
-            if webhome is None:
-                headers.extend(error_headers(CannotAuthenticate.__name__, 'Cannot find your OIDC identity linked to any Rucio account'))
-                headers.set('Content-Type', 'text/html')
-                return render_template('auth_crash.html', crashtype='unknown_identity'), 401, headers
-            # domain setting is necessary so that the token gets distributed also to the webui server
-            domain = '.'.join(urlparse(webhome).netloc.split('.')[1:])
-            response = redirect(webhome, code=303)
-            response.headers.extend(headers)
-            response.set_cookie('x-rucio-auth-token', value=result['token']['token'], domain=domain, path='/')
-            response.set_cookie('rucio-auth-token-created-at', value=str(time.time()), domain=domain, path='/')
-            # response.set_cookie('x-rucio-auth-token', value=result['token']['token'])
-            # response.set_cookie('rucio-auth-token-created-at', value=str(time.time()))
-            return response
-        else:
-            return generate_http_error_flask(status_code=400, exc=InvalidRequest.__name__, exc_msg="", headers=headers)
-
-
->>>>>>> 4ce40575
 class RefreshOIDC(ErrorHandlingMethodView):
     """
     For a presented and access token which has equivalent in Rucio DB
