# Copyright 2016-2020 CERN for the benefit of the ATLAS collaboration.
#
# Licensed under the Apache License, Version 2.0 (the "License");
# you may not use this file except in compliance with the License.
# You may obtain a copy of the License at
#
#    http://www.apache.org/licenses/LICENSE-2.0
#
# Unless required by applicable law or agreed to in writing, software
# distributed under the License is distributed on an "AS IS" BASIS,
# WITHOUT WARRANTIES OR CONDITIONS OF ANY KIND, either express or implied.
# See the License for the specific language governing permissions and
# limitations under the License.
#
# Authors:
# - Vincent Garonne <vgaronne@gmail.com>, 2016
# - Cedric Serfon <cedric.serfon@cern.ch>, 2016-2018
# - Martin Barisits <martin.barisits@cern.ch>, 2017-2020
# - Mario Lassnig <mario.lassnig@cern.ch>, 2018
# - Hannes Hansen <hannes.jakob.hansen@cern.ch>, 2018-2019
# - Andrew Lister <andrew.lister@stfc.ac.uk>, 2019
# - Ruturaj Gujar <ruturaj.gujar23@gmail.com>, 2019
# - Eric Vaandering, <ewv@fnal.gov>, 2020
<<<<<<< HEAD
# - Eli Chadwick <eli.chadwick@stfc.ac.uk>, 2020
# - Patrick Austin <patrick.austin@stfc.ac.uk>, 2020
=======
# - Benedikt Ziemons <benedikt.ziemons@cern.ch>, 2020
>>>>>>> 91cf3f2b
#
# PY3K COMPATIBLE

import rucio.core.scope
from rucio.core.account import list_account_attributes, has_account_attribute
from rucio.core.identity import exist_identity_account
from rucio.core.lifetime_exception import list_exceptions
from rucio.core.rse import list_rse_attributes
from rucio.core.rse_expression_parser import parse_expression
from rucio.db.sqla.constants import IdentityType


def has_permission(issuer, action, kwargs):
    """
    Checks if an account has the specified permission to
    execute an action with parameters.

    :param issuer: Account identifier which issues the command..
    :param action:  The action(API call) called by the account.
    :param kwargs: List of arguments for the action.
    :returns: True if account is allowed, otherwise False
    """
    perm = {'add_account': perm_add_account,
            'del_account': perm_del_account,
            'update_account': perm_update_account,
            'add_rule': perm_add_rule,
            'add_subscription': perm_add_subscription,
            'add_scope': perm_add_scope,
            'add_rse': perm_add_rse,
            'update_rse': perm_update_rse,
            'add_protocol': perm_add_protocol,
            'del_protocol': perm_del_protocol,
            'update_protocol': perm_update_protocol,
            'declare_bad_file_replicas': perm_declare_bad_file_replicas,
            'declare_suspicious_file_replicas': perm_declare_suspicious_file_replicas,
            'add_replicas': perm_add_replicas,
            'delete_replicas': perm_delete_replicas,
            'skip_availability_check': perm_skip_availability_check,
            'update_replicas_states': perm_update_replicas_states,
            'add_rse_attribute': perm_add_rse_attribute,
            'del_rse_attribute': perm_del_rse_attribute,
            'del_rse': perm_del_rse,
            'del_rule': perm_del_rule,
            'update_rule': perm_update_rule,
            'approve_rule': perm_approve_rule,
            'update_subscription': perm_update_subscription,
            'reduce_rule': perm_reduce_rule,
            'move_rule': perm_move_rule,
            'get_auth_token_user_pass': perm_get_auth_token_user_pass,
            'get_auth_token_gss': perm_get_auth_token_gss,
            'get_auth_token_x509': perm_get_auth_token_x509,
            'get_auth_token_saml': perm_get_auth_token_saml,
            'add_account_identity': perm_add_account_identity,
            'add_did': perm_add_did,
            'add_dids': perm_add_dids,
            'attach_dids': perm_attach_dids,
            'detach_dids': perm_detach_dids,
            'attach_dids_to_dids': perm_attach_dids_to_dids,
            'create_did_sample': perm_create_did_sample,
            'set_metadata': perm_set_metadata,
            'set_status': perm_set_status,
            'queue_requests': perm_queue_requests,
            'set_rse_usage': perm_set_rse_usage,
            'set_rse_limits': perm_set_rse_limits,
            'query_request': perm_query_request,
            'get_request_by_did': perm_get_request_by_did,
            'cancel_request': perm_cancel_request,
            'get_next': perm_get_next,
            'set_local_account_limit': perm_set_local_account_limit,
            'set_global_account_limit': perm_set_global_account_limit,
            'delete_local_account_limit': perm_delete_local_account_limit,
            'delete_global_account_limit': perm_delete_global_account_limit,
            'config_sections': perm_config,
            'config_add_section': perm_config,
            'config_has_section': perm_config,
            'config_options': perm_config,
            'config_has_option': perm_config,
            'config_get': perm_config,
            'config_items': perm_config,
            'config_set': perm_config,
            'config_remove_section': perm_config,
            'config_remove_option': perm_config,
            'get_local_account_usage': perm_get_local_account_usage,
            'get_global_account_usage': perm_get_global_account_usage,
            'add_attribute': perm_add_account_attribute,
            'del_attribute': perm_del_account_attribute,
            'list_heartbeats': perm_list_heartbeats,
            'resurrect': perm_resurrect,
            'update_lifetime_exceptions': perm_update_lifetime_exceptions,
            'get_ssh_challenge_token': perm_get_ssh_challenge_token,
            'get_signed_url': perm_get_signed_url,
            'add_bad_pfns': perm_add_bad_pfns,
            'del_account_identity': perm_del_account_identity,
            'del_identity': perm_del_identity,
            'remove_did_from_followed': perm_remove_did_from_followed,
            'remove_dids_from_followed': perm_remove_dids_from_followed}

    return perm.get(action, perm_default)(issuer=issuer, kwargs=kwargs)


def _is_root(issuer):
    return issuer.external == 'root'


def perm_default(issuer, kwargs):
    """
    Default permission.

    :param issuer: Account identifier which issues the command.
    :param kwargs: List of arguments for the action.
    :returns: True if account is allowed, otherwise False
    """
    return _is_root(issuer) or has_account_attribute(account=issuer, key='admin')


def perm_add_rse(issuer, kwargs):
    """
    Checks if an account can add a RSE.

    :param issuer: Account identifier which issues the command.
    :param kwargs: List of arguments for the action.
    :returns: True if account is allowed, otherwise False
    """
    return _is_root(issuer) or has_account_attribute(account=issuer, key='admin')


def perm_update_rse(issuer, kwargs):
    """
    Checks if an account can update a RSE.

    :param issuer: Account identifier which issues the command.
    :param kwargs: List of arguments for the action.
    :returns: True if account is allowed, otherwise False
    """
    return _is_root(issuer) or has_account_attribute(account=issuer, key='admin')


def perm_add_rule(issuer, kwargs):
    """
    Checks if an account can add a replication rule.

    :param issuer: Account identifier which issues the command.
    :param kwargs: List of arguments for the action.
    :returns: True if account is allowed, otherwise False
    """
    if kwargs['account'] == issuer and not kwargs['locked']:
        return True
    if _is_root(issuer) or has_account_attribute(account=issuer, key='admin'):
        return True
    return False


def perm_add_subscription(issuer, kwargs):
    """
    Checks if an account can add a subscription.

    :param issuer: Account identifier which issues the command.
    :param kwargs: List of arguments for the action.
    :returns: True if account is allowed, otherwise False
    """
    if _is_root(issuer) or has_account_attribute(account=issuer, key='admin'):
        return True
    return False


def perm_add_rse_attribute(issuer, kwargs):
    """
    Checks if an account can add a RSE attribute.

    :param issuer: Account identifier which issues the command.
    :param kwargs: List of arguments for the action.
    :returns: True if account is allowed, otherwise False
    """
    if _is_root(issuer) or has_account_attribute(account=issuer, key='admin'):
        return True
    return False


def perm_del_rse_attribute(issuer, kwargs):
    """
    Checks if an account can delete a RSE attribute.

    :param issuer: Account identifier which issues the command.
    :param kwargs: List of arguments for the action.
    :returns: True if account is allowed, otherwise False
    """
    if _is_root(issuer) or has_account_attribute(account=issuer, key='admin'):
        return True
    return False


def perm_del_rse(issuer, kwargs):
    """
    Checks if an account can delete a RSE.

    :param issuer: Account identifier which issues the command.
    :param kwargs: List of arguments for the action.
    :returns: True if account is allowed, otherwise False
    """
    return _is_root(issuer) or has_account_attribute(account=issuer, key='admin')


def perm_add_account(issuer, kwargs):
    """
    Checks if an account can add an account.

    :param issuer: Account identifier which issues the command.
    :param kwargs: List of arguments for the action.
    :returns: True if account is allowed, otherwise False
    """
    return _is_root(issuer)


def perm_del_account(issuer, kwargs):
    """
    Checks if an account can del an account.

    :param issuer: Account identifier which issues the command.
    :param kwargs: List of arguments for the action.
    :returns: True if account is allowed, otherwise False
    """
    return _is_root(issuer)


def perm_update_account(issuer, kwargs):
    """
    Checks if an account can update an account.

    :param issuer: Account identifier which issues the command.
    :param kwargs: List of arguments for the action.
    :returns: True if account is allowed, otherwise False
    """
    return _is_root(issuer) or has_account_attribute(account=issuer, key='admin')


def perm_add_scope(issuer, kwargs):
    """
    Checks if an account can add a scop to a account.

    :param issuer: Account identifier which issues the command.
    :param kwargs: List of arguments for the action.
    :returns: True if account is allowed, otherwise False
    """
    return _is_root(issuer) or issuer == kwargs.get('account')


def perm_get_auth_token_user_pass(issuer, kwargs):
    """
    Checks if a user can request a token with user_pass for an account.

    :param issuer: Account identifier which issues the command.
    :param kwargs: List of arguments for the action.
    :returns: True if account is allowed, otherwise False
    """
    if exist_identity_account(identity=kwargs['username'], type=IdentityType.USERPASS, account=kwargs['account']):
        return True
    return False


def perm_get_auth_token_gss(issuer, kwargs):
    """
    Checks if a user can request a token with user_pass for an account.

    :param issuer: Account identifier which issues the command.
    :param kwargs: List of arguments for the action.
    :returns: True if account is allowed, otherwise False
    """
    if exist_identity_account(identity=kwargs['gsscred'], type=IdentityType.GSS, account=kwargs['account']):
        return True
    return False


def perm_get_auth_token_x509(issuer, kwargs):
    """
    Checks if a user can request a token with user_pass for an account.

    :param issuer: Account identifier which issues the command.
    :param kwargs: List of arguments for the action.
    :returns: True if account is allowed, otherwise False
    """
    if exist_identity_account(identity=kwargs['dn'], type=IdentityType.X509, account=kwargs['account']):
        return True
    return False


def perm_get_auth_token_saml(issuer, kwargs):
    """
    Checks if a user can request a token with user_pass for an account.

    :param issuer: Account identifier which issues the command.
    :param kwargs: List of arguments for the action.
    :returns: True if account is allowed, otherwise False
    """
    if exist_identity_account(identity=kwargs['saml_nameid'], type=IdentityType.SAML, account=kwargs['account']):
        return True
    return False


def perm_add_account_identity(issuer, kwargs):
    """
    Checks if an account can add an identity to an account.

    :param issuer: Account identifier which issues the command.
    :param kwargs: List of arguments for the action.
    :returns: True if account is allowed, otherwise False
    """

    return _is_root(issuer) or issuer == kwargs.get('account')


def perm_del_account_identity(issuer, kwargs):
    """
    Checks if an account can delete an identity to an account.

    :param issuer: Account identifier which issues the command.
    :param kwargs: List of arguments for the action.
    :returns: True if account is allowed, otherwise False
    """

    return _is_root(issuer) or issuer == kwargs.get('account')


def perm_del_identity(issuer, kwargs):
    """
    Checks if an account can delete an identity.

    :param issuer: Account identifier which issues the command.
    :param kwargs: List of arguments for the action.
    :returns: True if account is allowed, otherwise False
    """

    return _is_root(issuer) or issuer.external in kwargs.get('accounts')


def perm_add_did(issuer, kwargs):
    """
    Checks if an account can add an data identifier to a scope.

    :param issuer: Account identifier which issues the command.
    :param kwargs: List of arguments for the action.
    :returns: True if account is allowed, otherwise False
    """
    # Check the accounts of the issued rules
    if not _is_root(issuer) and not has_account_attribute(account=issuer, key='admin'):
        for rule in kwargs.get('rules', []):
            if rule['account'] != issuer:
                return False

    return _is_root(issuer)\
        or has_account_attribute(account=issuer, key='admin')\
        or rucio.core.scope.is_scope_owner(scope=kwargs['scope'], account=issuer)\
        or kwargs['scope'].external == u'mock'


def perm_add_dids(issuer, kwargs):
    """
    Checks if an account can bulk add data identifiers.

    :param issuer: Account identifier which issues the command.
    :param kwargs: List of arguments for the action.
    :returns: True if account is allowed, otherwise False
    """
    # Check the accounts of the issued rules
    if not _is_root(issuer) and not has_account_attribute(account=issuer, key='admin'):
        for did in kwargs['dids']:
            for rule in did.get('rules', []):
                if rule['account'] != issuer:
                    return False

    return _is_root(issuer) or has_account_attribute(account=issuer, key='admin')


def perm_attach_dids(issuer, kwargs):
    """
    Checks if an account can append an data identifier to the other data identifier.

    :param issuer: Account identifier which issues the command.
    :param kwargs: List of arguments for the action.
    :returns: True if account is allowed, otherwise False
    """
    return _is_root(issuer)\
        or has_account_attribute(account=issuer, key='admin')\
        or rucio.core.scope.is_scope_owner(scope=kwargs['scope'], account=issuer)\
        or kwargs['scope'].external == 'mock'


def perm_attach_dids_to_dids(issuer, kwargs):
    """
    Checks if an account can append an data identifier to the other data identifier.

    :param issuer: Account identifier which issues the command.
    :param kwargs: List of arguments for the action.
    :returns: True if account is allowed, otherwise False
    """
    if _is_root(issuer) or has_account_attribute(account=issuer, key='admin'):
        return True
    else:
        attachments = kwargs['attachments']
        scopes = [did['scope'] for did in attachments]
        scopes = list(set(scopes))
        for scope in scopes:
            if not rucio.core.scope.is_scope_owner(scope, issuer):
                return False
        return True


def perm_create_did_sample(issuer, kwargs):
    """
    Checks if an account can create a sample of a data identifier collection.

    :param issuer: Account identifier which issues the command.
    :param kwargs: List of arguments for the action.
    :returns: True if account is allowed, otherwise False
    """
    return _is_root(issuer)\
        or has_account_attribute(account=issuer, key='admin')\
        or rucio.core.scope.is_scope_owner(scope=kwargs['scope'], account=issuer)\
        or kwargs['scope'].external == 'mock'


def perm_del_rule(issuer, kwargs):
    """
    Checks if an issuer can delete a replication rule.

    :param issuer: Account identifier which issues the command.
    :param kwargs: List of arguments for the action.
    :returns: True if account is allowed to call the API call, otherwise False
    """
    if _is_root(issuer) or has_account_attribute(account=issuer, key='admin'):
        return True
    return False


def perm_update_rule(issuer, kwargs):
    """
    Checks if an issuer can update a replication rule.

    :param issuer: Account identifier which issues the command.
    :param kwargs: List of arguments for the action.
    :returns: True if account is allowed to call the API call, otherwise False
    """
    if _is_root(issuer) or has_account_attribute(account=issuer, key='admin'):
        return True
    return False


def perm_approve_rule(issuer, kwargs):
    """
    Checks if an issuer can approve a replication rule.

    :param issuer: Account identifier which issues the command.
    :param kwargs: List of arguments for the action.
    :returns: True if account is allowed to call the API call, otherwise False
    """
    if _is_root(issuer) or has_account_attribute(account=issuer, key='admin'):
        return True
    return False


def perm_reduce_rule(issuer, kwargs):
    """
    Checks if an issuer can reduce a replication rule.

    :param issuer: Account identifier which issues the command.
    :param kwargs: List of arguments for the action.
    :returns: True if account is allowed to call the API call, otherwise False
    """
    if _is_root(issuer) or has_account_attribute(account=issuer, key='admin'):
        return True
    return False


def perm_move_rule(issuer, kwargs):
    """
    Checks if an issuer can move a replication rule.

    :param issuer:   Account identifier which issues the command.
    :param kwargs:   List of arguments for the action.
    :returns:        True if account is allowed to call the API call, otherwise False
    """
    if _is_root(issuer) or has_account_attribute(account=issuer, key='admin'):
        return True
    return False


def perm_update_subscription(issuer, kwargs):
    """
    Checks if an account can update a subscription.

    :param issuer: Account identifier which issues the command.
    :param kwargs: List of arguments for the action.
    :returns: True if account is allowed, otherwise False
    """
    if _is_root(issuer) or has_account_attribute(account=issuer, key='admin'):
        return True

    return False


def perm_detach_dids(issuer, kwargs):
    """
    Checks if an account can detach an data identifier from the other data identifier.

    :param issuer: Account identifier which issues the command.
    :param kwargs: List of arguments for the action.
    :returns: True if account is allowed, otherwise False
    """
    return perm_attach_dids(issuer, kwargs)


def perm_set_metadata(issuer, kwargs):
    """
    Checks if an account can set a metadata on a data identifier.

    :param issuer: Account identifier which issues the command.
    :param kwargs: List of arguments for the action.
    :returns: True if account is allowed, otherwise False
    """
    return _is_root(issuer) or has_account_attribute(account=issuer, key='admin') or rucio.core.scope.is_scope_owner(scope=kwargs['scope'], account=issuer)


def perm_set_status(issuer, kwargs):
    """
    Checks if an account can set status on an data identifier.

    :param issuer: Account identifier which issues the command.
    :param kwargs: List of arguments for the action.
    :returns: True if account is allowed, otherwise False
    """
    if kwargs.get('open', False):
        if not _is_root(issuer) and not has_account_attribute(account=issuer, key='admin'):
            return False

    return _is_root(issuer) or has_account_attribute(account=issuer, key='admin') or rucio.core.scope.is_scope_owner(scope=kwargs['scope'], account=issuer)


def perm_add_protocol(issuer, kwargs):
    """
    Checks if an account can add a protocol to an RSE.

    :param issuer: Account identifier which issues the command.
    :param kwargs: List of arguments for the action.
    :returns: True if account is allowed, otherwise False
    """
    return _is_root(issuer) or has_account_attribute(account=issuer, key='admin')


def perm_del_protocol(issuer, kwargs):
    """
    Checks if an account can delete protocols from an RSE.

    :param issuer: Account identifier which issues the command.
    :param kwargs: List of arguments for the action.
    :returns: True if account is allowed, otherwise False
    """
    return _is_root(issuer) or has_account_attribute(account=issuer, key='admin')


def perm_update_protocol(issuer, kwargs):
    """
    Checks if an account can update protocols of an RSE.

    :param issuer: Account identifier which issues the command.
    :param kwargs: List of arguments for the action.
    :returns: True if account is allowed, otherwise False
    """
    return _is_root(issuer) or has_account_attribute(account=issuer, key='admin')


def perm_declare_bad_file_replicas(issuer, kwargs):
    """
    Checks if an account can declare bad file replicas.

    :param issuer: Account identifier which issues the command.
    :param kwargs: List of arguments for the action.
    :returns: True if account is allowed, otherwise False
    """
    return _is_root(issuer)


def perm_declare_suspicious_file_replicas(issuer, kwargs):
    """
    Checks if an account can declare suspicious file replicas.

    :param issuer: Account identifier which issues the command.
    :param kwargs: List of arguments for the action.
    :returns: True if account is allowed, otherwise False
    """
    return True


def perm_add_replicas(issuer, kwargs):
    """
    Checks if an account can add replicas.

    :param issuer: Account identifier which issues the command.
    :param kwargs: List of arguments for the action.
    :returns: True if account is allowed, otherwise False
    """
    return str(kwargs.get('rse', '')).endswith('SCRATCHDISK')\
        or str(kwargs.get('rse', '')).endswith('USERDISK')\
        or str(kwargs.get('rse', '')).endswith('MOCK')\
        or str(kwargs.get('rse', '')).endswith('LOCALGROUPDISK')\
        or _is_root(issuer)\
        or has_account_attribute(account=issuer, key='admin')


def perm_skip_availability_check(issuer, kwargs):
    """
    Checks if an account can skip the availabity check to add/delete file replicas.

    :param issuer: Account identifier which issues the command.
    :param kwargs: List of arguments for the action.
    :returns: True if account is allowed, otherwise False
    """
    return _is_root(issuer) or has_account_attribute(account=issuer, key='admin')


def perm_delete_replicas(issuer, kwargs):
    """
    Checks if an account can delete replicas.

    :param issuer: Account identifier which issues the command.
    :param kwargs: List of arguments for the action.
    :returns: True if account is allowed, otherwise False
    """
    return False


def perm_update_replicas_states(issuer, kwargs):
    """
    Checks if an account can delete replicas.

    :param issuer: Account identifier which issues the command.
    :param kwargs: List of arguments for the action.
    :returns: True if account is allowed, otherwise False
    """
    return _is_root(issuer) or has_account_attribute(account=issuer, key='admin')


def perm_queue_requests(issuer, kwargs):
    """
    Checks if an account can submit transfer or deletion requests on destination RSEs for data identifiers.

    :param issuer: Account identifier which issues the command.
    :param kwargs: List of arguments for the action.
    :returns: True if account is allowed, otherwise False
    """
    return _is_root(issuer)


def perm_query_request(issuer, kwargs):
    """
    Checks if an account can query a request.

    :param issuer: Account identifier which issues the command.
    :param kwargs: List of arguments for the action.
    :returns: True if account is allowed, otherwise False
    """
    return _is_root(issuer)


def perm_get_request_by_did(issuer, kwargs):
    """
    Checks if an account can get a request by DID.

    :param issuer: Account identifier which issues the command.
    :param kwargs: List of arguments for the action.
    :returns: True if account is allowed, otherwise False
    """
    return True


def perm_cancel_request(issuer, kwargs):
    """
    Checks if an account can cancel a request.

    :param issuer: Account identifier which issues the command.
    :param kwargs: List of arguments for the action.
    :returns: True if account is allowed, otherwise False
    """
    return _is_root(issuer)


def perm_get_next(issuer, kwargs):
    """
    Checks if an account can retrieve the next request matching the request type and state.

    :param issuer: Account identifier which issues the command.
    :param kwargs: List of arguments for the action.
    :returns: True if account is allowed, otherwise False
    """
    return _is_root(issuer)


def perm_set_rse_usage(issuer, kwargs):
    """
    Checks if an account can set RSE usage information.

    :param issuer: Account identifier which issues the command.
    :param kwargs: List of arguments for the action.
    :returns: True if account is allowed to call the API call, otherwise False
    """
    return _is_root(issuer)


def perm_set_rse_limits(issuer, kwargs):
    """
    Checks if an account can set RSE limits.

    :param issuer: Account identifier which issues the command.
    :param kwargs: List of arguments for the action.
    :returns: True if account is allowed to call the API call, otherwise False
    """
    return _is_root(issuer) or has_account_attribute(account=issuer, key='admin')


def perm_set_local_account_limit(issuer, kwargs):
    """
    Checks if an account can set an account limit.

    :param account: Account identifier which issues the command.
    :param kwargs: List of arguments for the action.
    :returns: True if account is allowed, otherwise False
    """
    if _is_root(issuer) or has_account_attribute(account=issuer, key='admin'):
        return True
    # Check if user is a country admin
    admin_in_country = []
    for kv in list_account_attributes(account=issuer):
        if kv['key'].startswith('country-') and kv['value'] == 'admin':
            admin_in_country.append(kv['key'].partition('-')[2])
    if admin_in_country and list_rse_attributes(rse_id=kwargs['rse_id']).get('country') in admin_in_country:
        return True
    return False


def perm_set_global_account_limit(issuer, kwargs):
    """
    Checks if an account can set a global account limit.

    :param account: Account identifier which issues the command.
    :param kwargs: List of arguments for the action.
    :returns: True if account is allowed, otherwise False
    """
    if _is_root(issuer) or has_account_attribute(account=issuer, key='admin'):
        return True
    # Check if user is a country admin
    admin_in_country = set()
    for kv in list_account_attributes(account=issuer):
        if kv['key'].startswith('country-') and kv['value'] == 'admin':
            admin_in_country.add(kv['key'].partition('-')[2])
    resolved_rse_countries = {list_rse_attributes(rse_id=rse['rse_id']).get('country') for rse in parse_expression(kwargs['rse_expression'], filter={'vo': issuer.vo})}
    if resolved_rse_countries.issubset(admin_in_country):
        return True
    return False


def perm_delete_local_account_limit(issuer, kwargs):
    """
    Checks if an account can delete an account limit.

    :param account: Account identifier which issues the command.
    :param kwargs: List of arguments for the action.
    :returns: True if account is allowed, otherwise False
    """
    if _is_root(issuer) or has_account_attribute(account=issuer, key='admin'):
        return True
    # Check if user is a country admin
    admin_in_country = []
    for kv in list_account_attributes(account=issuer):
        if kv['key'].startswith('country-') and kv['value'] == 'admin':
            admin_in_country.append(kv['key'].partition('-')[2])
    if admin_in_country and list_rse_attributes(rse_id=kwargs['rse_id']).get('country') in admin_in_country:
        return True
    return False


def perm_delete_global_account_limit(issuer, kwargs):
    """
    Checks if an account can delete a global account limit.

    :param issuer: Account identifier which issues the command.
    :param kwargs: List of arguments for the action.
    :returns: True if account is allowed, otherwise False
    """
    if _is_root(issuer) or has_account_attribute(account=issuer, key='admin'):
        return True
    # Check if user is a country admin
    admin_in_country = set()
    for kv in list_account_attributes(account=issuer):
        if kv['key'].startswith('country-') and kv['value'] == 'admin':
            admin_in_country.add(kv['key'].partition('-')[2])
    if admin_in_country:
        resolved_rse_countries = {list_rse_attributes(rse_id=rse['rse_id']).get('country') for rse in parse_expression(kwargs['rse_expression'], filter={'vo': issuer.vo})}
        if resolved_rse_countries.issubset(admin_in_country):
            return True
    return False


def perm_config(issuer, kwargs):
    """
    Checks if an account can read/write the configuration.

    :param issuer: Account identifier which issues the command.
    :param kwargs: List of arguments for the action.
    :returns: True if account is allowed to call the API call, otherwise False
    """
    return _is_root(issuer) or has_account_attribute(account=issuer, key='admin')


def perm_get_local_account_usage(issuer, kwargs):
    """
    Checks if an account can get the account usage of an account.

    :param issuer: Account identifier which issues the command.
    :param kwargs: List of arguments for the action.
    :returns: True if account is allowed, otherwise False
    """
    if _is_root(issuer) or has_account_attribute(account=issuer, key='admin') or kwargs.get('account') == issuer:
        return True
    # Check if user is a country admin
    for kv in list_account_attributes(account=issuer):
        if kv['key'].startswith('country-') and kv['value'] == 'admin':
            return True
    return False


def perm_get_global_account_usage(issuer, kwargs):
    """
    Checks if an account can get the account usage of an account.

    :param issuer: Account identifier which issues the command.
    :param kwargs: List of arguments for the action.
    :returns: True if account is allowed, otherwise False
    """
    if _is_root(issuer) or has_account_attribute(account=issuer, key='admin') or kwargs.get('account') == issuer:
        return True

    # Check if user is a country admin for all involved countries
    admin_in_country = set()
    for kv in list_account_attributes(account=issuer):
        if kv['key'].startswith('country-') and kv['value'] == 'admin':
            admin_in_country.add(kv['key'].partition('-')[2])
    resolved_rse_countries = {list_rse_attributes(rse_id=rse['rse_id']).get('country')
<<<<<<< HEAD
                              for rse in parse_expression(kwargs['rse_exp'], filter={'vo': issuer.vo})}
=======
                              for rse in parse_expression(kwargs['rse_expression'])}
>>>>>>> 91cf3f2b

    if resolved_rse_countries.issubset(admin_in_country):
        return True
    return False


def perm_add_account_attribute(issuer, kwargs):
    """
    Checks if an account can add attributes to accounts.

    :param issuer: Account identifier which issues the command.
    :param kwargs: List of arguments for the action.
    :returns: True if account is allowed to call the API call, otherwise False
    """
    return _is_root(issuer) or has_account_attribute(account=issuer, key='admin')


def perm_del_account_attribute(issuer, kwargs):
    """
    Checks if an account can add attributes to accounts.

    :param issuer: Account identifier which issues the command.
    :param kwargs: List of arguments for the action.
    :returns: True if account is allowed to call the API call, otherwise False
    """
    return perm_add_account_attribute(issuer, kwargs)


def perm_list_heartbeats(issuer, kwargs):
    """
    Checks if an account can list heartbeats.

    :param issuer: Account identifier which issues the command.
    :param kwargs: List of arguments for the action.
    :returns: True if account is allowed to call the API call, otherwise False
    """
    return _is_root(issuer)


def perm_resurrect(issuer, kwargs):
    """
    Checks if an account can resurrect DIDS.

    :param issuer: Account identifier which issues the command.
    :param kwargs: List of arguments for the action.
    :returns: True if account is allowed to call the API call, otherwise False
    """
    return _is_root(issuer) or has_account_attribute(account=issuer, key='admin')


def perm_update_lifetime_exceptions(issuer, kwargs):
    """
    Checks if an account can approve/reject Lifetime Model exceptions.

    :param issuer: Account identifier which issues the command.
    :returns: True if account is allowed to call the API call, otherwise False
    """
    if kwargs['vo'] is not None:
        exceptions = next(list_exceptions(exception_id=kwargs['exception_id'], states=False))
        if exceptions['scope'].vo != kwargs['vo']:
            return False
    return _is_root(issuer) or has_account_attribute(account=issuer, key='admin')


def perm_get_ssh_challenge_token(issuer, kwargs):
    """
    Checks if an account can request a challenge token.

    :param issuer: Account identifier which issues the command.
    :returns: True if account is allowed to call the API call, otherwise False
    """
    return True


def perm_get_signed_url(issuer, kwargs):
    """
    Checks if an account can request a signed URL.

    :param issuer: Account identifier which issues the command.
    :returns: True if account is allowed to call the API call, otherwise False
    """
    return _is_root(issuer)


def perm_add_bad_pfns(issuer, kwargs):
    """
    Checks if an account can declare bad PFNs.

    :param issuer: Account identifier which issues the command.
    :param kwargs: List of arguments for the action.
    :returns: True if account is allowed, otherwise False
    """
    return _is_root(issuer)


def perm_remove_did_from_followed(issuer, kwargs):
    """
    Checks if an account can remove did from followed table.

    :param issuer: Account identifier which issues the command.
    :param kwargs: List of arguments for the action.
    :returns: True if account is allowed, otherwise False
    """
    return _is_root(issuer)\
        or has_account_attribute(account=issuer, key='admin')\
        or kwargs['account'] == issuer\
        or kwargs['scope'].external == 'mock'


def perm_remove_dids_from_followed(issuer, kwargs):
    """
    Checks if an account can bulk remove dids from followed table.

    :param issuer: Account identifier which issues the command.
    :param kwargs: List of arguments for the action.
    :returns: True if account is allowed, otherwise False
    """
    if _is_root(issuer) or has_account_attribute(account=issuer, key='admin'):
        return True
    if not kwargs['account'] == issuer:
        return False
    return True<|MERGE_RESOLUTION|>--- conflicted
+++ resolved
@@ -21,12 +21,9 @@
 # - Andrew Lister <andrew.lister@stfc.ac.uk>, 2019
 # - Ruturaj Gujar <ruturaj.gujar23@gmail.com>, 2019
 # - Eric Vaandering, <ewv@fnal.gov>, 2020
-<<<<<<< HEAD
+# - Benedikt Ziemons <benedikt.ziemons@cern.ch>, 2020
 # - Eli Chadwick <eli.chadwick@stfc.ac.uk>, 2020
 # - Patrick Austin <patrick.austin@stfc.ac.uk>, 2020
-=======
-# - Benedikt Ziemons <benedikt.ziemons@cern.ch>, 2020
->>>>>>> 91cf3f2b
 #
 # PY3K COMPATIBLE
 
@@ -872,11 +869,7 @@
         if kv['key'].startswith('country-') and kv['value'] == 'admin':
             admin_in_country.add(kv['key'].partition('-')[2])
     resolved_rse_countries = {list_rse_attributes(rse_id=rse['rse_id']).get('country')
-<<<<<<< HEAD
-                              for rse in parse_expression(kwargs['rse_exp'], filter={'vo': issuer.vo})}
-=======
-                              for rse in parse_expression(kwargs['rse_expression'])}
->>>>>>> 91cf3f2b
+                              for rse in parse_expression(kwargs['rse_expression'], filter={'vo': issuer.vo})}
 
     if resolved_rse_countries.issubset(admin_in_country):
         return True
