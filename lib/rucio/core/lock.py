# Copyright European Organization for Nuclear Research (CERN)
#
# Licensed under the Apache License, Version 2.0 (the "License");
# You may not use this file except in compliance with the License.
# You may obtain a copy of the License at
# http://www.apache.org/licenses/LICENSE-2.0
#
# Authors:
# - Martin Barisits, <martin.barisits@cern.ch>, 2013-2019
# - Mario Lassnig, <mario.lassnig@cern.ch>, 2013-2014
# - Vincent Garonne, <vincent.garonne@cern.ch>, 2014-2018
# - Cedric Serfon, <cedric.serfon@cern.ch>, 2014-2018
# - Thomas Beermann, <thomas.beermann@cern.ch>, 2014-2018
<<<<<<< HEAD
# - Andrew Lister, <andrew.lister@stfc.ac.uk>, 2019
=======
# - Luc Goossens <luc.goossens@cern.ch>, 2020
>>>>>>> a500d7e7
#
# PY3K COMPATIBLE

import logging
import sys

from datetime import datetime

from sqlalchemy.exc import DatabaseError
from sqlalchemy.sql.expression import and_, or_

import rucio.core.rule
import rucio.core.did

from rucio.common.config import config_get
from rucio.core.lifetime_exception import define_eol
<<<<<<< HEAD
from rucio.core.rse import get_rse_name
from rucio.db.sqla import models
=======
from rucio.core.rse import get_rse_name, get_rse_id
from rucio.db.sqla import models, filter_thread_work
>>>>>>> a500d7e7
from rucio.db.sqla.constants import LockState, RuleState, RuleGrouping, DIDType, RuleNotification
from rucio.db.sqla.session import read_session, transactional_session, stream_session

logging.basicConfig(stream=sys.stdout,
                    level=getattr(logging,
                                  config_get('common', 'loglevel',
                                             raise_exception=False,
                                             default='DEBUG').upper()),
                    format='%(asctime)s\t%(process)d\t%(levelname)s\t%(message)s')


@stream_session
def get_dataset_locks(scope, name, session=None):
    """
    Get the dataset locks of a dataset

    :param scope:          Scope of the dataset.
    :param name:           Name of the dataset.
    :param session:        The db session.
    :return:               List of dicts {'rse_id': ..., 'state': ...}
    """

    query = session.query(models.DatasetLock.rse_id,
                          models.DatasetLock.scope,
                          models.DatasetLock.name,
                          models.DatasetLock.rule_id,
                          models.DatasetLock.account,
                          models.DatasetLock.state,
                          models.DatasetLock.length,
                          models.DatasetLock.bytes,
                          models.DatasetLock.accessed_at).filter_by(scope=scope, name=name)

    for rse_id, scope, name, rule_id, account, state, length, bytes, accessed_at in query.yield_per(500):
        yield {'rse_id': rse_id,
               'rse': get_rse_name(rse_id, session=session),
               'scope': scope,
               'name': name,
               'rule_id': rule_id,
               'account': account,
               'state': state,
               'length': length,
               'bytes': bytes,
               'accessed_at': accessed_at}


@stream_session
def get_dataset_locks_by_rse_id(rse_id, session=None):
    """
    Get the dataset locks of an RSE.

    :param rse_id:         RSE id to get the locks from.
    :param session:        The db session.
    :return:               List of dicts {'rse_id': ..., 'state': ...}
    """
    query = session.query(models.DatasetLock.rse_id,
                          models.DatasetLock.scope,
                          models.DatasetLock.name,
                          models.DatasetLock.rule_id,
                          models.DatasetLock.account,
                          models.DatasetLock.state,
                          models.DatasetLock.length,
                          models.DatasetLock.bytes,
                          models.DatasetLock.accessed_at).filter_by(rse_id=rse_id).\
        with_hint(models.DatasetLock, "index(DATASET_LOCKS DATASET_LOCKS_RSE_ID_IDX)", 'oracle')

    for rse_id, scope, name, rule_id, account, state, length, bytes, accessed_at in query.yield_per(500):
        yield {'rse_id': rse_id,
               'rse': get_rse_name(rse_id, session=session),
               'scope': scope,
               'name': name,
               'rule_id': rule_id,
               'account': account,
               'state': state,
               'length': length,
               'bytes': bytes,
               'accessed_at': accessed_at}


@read_session
def get_replica_locks(scope, name, nowait=False, restrict_rses=None, session=None):
    """
    Get the active replica locks for a file

    :param scope:          Scope of the did.
    :param name:           Name of the did.
    :param nowait:         Nowait parameter for the FOR UPDATE statement.
    :param restrict_rses:  Possible RSE_ids to filter on.
    :param session:        The db session.
    :return:               List of dicts {'rse': ..., 'state': ...}
    :raises:               NoResultFound
    """

    query = session.query(models.ReplicaLock).filter_by(scope=scope, name=name)
    if restrict_rses is not None:
        rse_clause = []
        for rse_id in restrict_rses:
            rse_clause.append(models.ReplicaLock.rse_id == rse_id)
        if rse_clause:
            query = query.filter(or_(*rse_clause))

    return query.with_for_update(nowait=nowait).all()


@read_session
def get_replica_locks_for_rule_id(rule_id, session=None):
    """
    Get the active replica locks for a rule_id.

    :param rule_id:        Filter on rule_id.
    :param session:        The db session.
    :return:               List of dicts {'scope':, 'name':, 'rse': ..., 'state': ...}
    :raises:               NoResultFound
    """

    locks = []

    query = session.query(models.ReplicaLock).filter_by(rule_id=rule_id)

    for row in query:
        locks.append({'scope': row.scope,
                      'name': row.name,
                      'rse_id': row.rse_id,
                      'rse': get_rse_name(rse_id=row.rse_id, session=session),
                      'state': row.state,
                      'rule_id': row.rule_id})

    return locks


@read_session
def get_replica_locks_for_rule_id_per_rse(rule_id, session=None):
    """
    Get the active replica locks for a rule_id per rse.

    :param rule_id:        Filter on rule_id.
    :param session:        The db session.
    :return:               List of dicts {'rse_id':, 'rse':}
    :raises:               NoResultFound
    """

    locks = []

    query = session.query(models.ReplicaLock.rse_id).filter_by(rule_id=rule_id).group_by(models.ReplicaLock.rse_id)

    for row in query:
        locks.append({'rse_id': row.rse_id,
                      'rse': get_rse_name(rse_id=row.rse_id, session=session)})

    return locks


@read_session
def get_files_and_replica_locks_of_dataset(scope, name, nowait=False, restrict_rses=None, only_stuck=False,
                                           total_threads=None, thread_id=None,
                                           session=None):
    """
    Get all the files of a dataset and, if existing, all locks of the file.

    :param scope:          Scope of the dataset
    :param name:           Name of the datset
    :param nowait:         Nowait parameter for the FOR UPDATE statement
    :param restrict_rses:  Possible RSE_ids to filter on.
    :param only_stuck:     If true, only get STUCK locks.
    :param total_threads:  Total threads
    :param thread_id:      This thread
    :param session:        The db session.
    :return:               Dictionary with keys: (scope, name)
                           and as value: [LockObject]
    :raises:               NoResultFound
    """
    locks = {}
    if session.bind.dialect.name == 'postgresql':
        content_query = session.query(models.DataIdentifierAssociation.child_scope,
                                      models.DataIdentifierAssociation.child_name).\
            with_hint(models.DataIdentifierAssociation,
                      "INDEX_RS_ASC(CONTENTS CONTENTS_PK) NO_INDEX_FFS(CONTENTS CONTENTS_PK)",
                      'oracle').\
            filter(models.DataIdentifierAssociation.scope == scope,
                   models.DataIdentifierAssociation.name == name)

        if total_threads and total_threads > 1:
            content_query = filter_thread_work(session=session, query=content_query, total_threads=total_threads,
                                               thread_id=thread_id, hash_variable='child_name')

        for child_scope, child_name in content_query.yield_per(1000):
            locks[(child_scope, child_name)] = []

        query = session.query(models.DataIdentifierAssociation.child_scope,
                              models.DataIdentifierAssociation.child_name,
                              models.ReplicaLock).\
            with_hint(models.DataIdentifierAssociation,
                      "INDEX_RS_ASC(CONTENTS CONTENTS_PK) NO_INDEX_FFS(CONTENTS CONTENTS_PK)",
                      'oracle').\
            filter(and_(models.DataIdentifierAssociation.child_scope == models.ReplicaLock.scope,
                        models.DataIdentifierAssociation.child_name == models.ReplicaLock.name))\
            .filter(models.DataIdentifierAssociation.scope == scope,
                    models.DataIdentifierAssociation.name == name)

        if restrict_rses is not None:
            rse_clause = []
            for rse_id in restrict_rses:
                rse_clause.append(models.ReplicaLock.rse_id == rse_id)
            if rse_clause:
                query = session.query(models.DataIdentifierAssociation.child_scope,
                                      models.DataIdentifierAssociation.child_name,
                                      models.ReplicaLock).\
                    with_hint(models.DataIdentifierAssociation, "INDEX_RS_ASC(CONTENTS CONTENTS_PK) NO_INDEX_FFS(CONTENTS CONTENTS_PK)", 'oracle').\
                    filter(and_(models.DataIdentifierAssociation.child_scope == models.ReplicaLock.scope,
                                models.DataIdentifierAssociation.child_name == models.ReplicaLock.name,
                                or_(*rse_clause)))\
                    .filter(models.DataIdentifierAssociation.scope == scope,
                            models.DataIdentifierAssociation.name == name)
    else:
        query = session.query(models.DataIdentifierAssociation.child_scope,
                              models.DataIdentifierAssociation.child_name,
                              models.ReplicaLock).\
            with_hint(models.DataIdentifierAssociation, "INDEX_RS_ASC(CONTENTS CONTENTS_PK) NO_INDEX_FFS(CONTENTS CONTENTS_PK)", 'oracle').\
            outerjoin(models.ReplicaLock,
                      and_(models.DataIdentifierAssociation.child_scope == models.ReplicaLock.scope,
                           models.DataIdentifierAssociation.child_name == models.ReplicaLock.name))\
            .filter(models.DataIdentifierAssociation.scope == scope, models.DataIdentifierAssociation.name == name)

        if restrict_rses is not None:
            rse_clause = []
            for rse_id in restrict_rses:
                rse_clause.append(models.ReplicaLock.rse_id == rse_id)
            if rse_clause:
                query = session.query(models.DataIdentifierAssociation.child_scope,
                                      models.DataIdentifierAssociation.child_name,
                                      models.ReplicaLock).\
                    with_hint(models.DataIdentifierAssociation, "INDEX_RS_ASC(CONTENTS CONTENTS_PK) NO_INDEX_FFS(CONTENTS CONTENTS_PK)", 'oracle').\
                    outerjoin(models.ReplicaLock,
                              and_(models.DataIdentifierAssociation.child_scope == models.ReplicaLock.scope,
                                   models.DataIdentifierAssociation.child_name == models.ReplicaLock.name,
                                   or_(*rse_clause)))\
                    .filter(models.DataIdentifierAssociation.scope == scope,
                            models.DataIdentifierAssociation.name == name)

    if only_stuck:
        query = query.filter(models.ReplicaLock.state == LockState.STUCK)

    if total_threads and total_threads > 1:
        query = filter_thread_work(session=session, query=query, total_threads=total_threads,
                                   thread_id=thread_id, hash_variable='child_name')

    query = query.with_for_update(nowait=nowait, of=models.ReplicaLock.state)

    for child_scope, child_name, lock in query:
        if (child_scope, child_name) not in locks:
            if lock is None:
                locks[(child_scope, child_name)] = []
            else:
                locks[(child_scope, child_name)] = [lock]
        else:
            locks[(child_scope, child_name)].append(lock)

    return locks


@transactional_session
def successful_transfer(scope, name, rse_id, nowait, session=None):
    """
    Update the state of all replica locks because of an successful transfer

    :param scope:    Scope of the did
    :param name:     Name of the did
    :param rse_id:   RSE id
    :param nowait:   Nowait parameter for the for_update queries.
    :param session:  DB Session.
    """

    locks = session.query(models.ReplicaLock).with_for_update(nowait=nowait).filter_by(scope=scope, name=name, rse_id=rse_id)
    for lock in locks:
        if lock.state == LockState.OK:
            continue
        logging.debug('Marking lock %s:%s for rule %s on rse %s as OK' % (lock.scope, lock.name, str(lock.rule_id), get_rse_name(rse_id=lock.rse_id, session=session)))
        # Update the rule counters
        rule = session.query(models.ReplicationRule).with_for_update(nowait=nowait).filter_by(id=lock.rule_id).one()
        logging.debug('Updating rule counters for rule %s [%d/%d/%d]' % (str(rule.id), rule.locks_ok_cnt, rule.locks_replicating_cnt, rule.locks_stuck_cnt))

        if lock.state == LockState.REPLICATING:
            rule.locks_replicating_cnt -= 1
        elif lock.state == LockState.STUCK:
            rule.locks_stuck_cnt -= 1
        rule.locks_ok_cnt += 1
        lock.state = LockState.OK
        logging.debug('Finished updating rule counters for rule %s [%d/%d/%d]' % (str(rule.id), rule.locks_ok_cnt, rule.locks_replicating_cnt, rule.locks_stuck_cnt))

        # Insert UpdatedCollectionReplica
        if rule.did_type == DIDType.DATASET:
            models.UpdatedCollectionReplica(scope=rule.scope,
                                            name=rule.name,
                                            did_type=rule.did_type,
                                            rse_id=rse_id).save(flush=False, session=session)
        elif rule.did_type == DIDType.CONTAINER:
            # Resolve to all child datasets
            for dataset in rucio.core.did.list_child_datasets(scope=rule.scope, name=rule.name, session=session):
                models.UpdatedCollectionReplica(scope=dataset['scope'],
                                                name=dataset['name'],
                                                did_type=dataset['type'],
                                                rse_id=rse_id).save(flush=False, session=session)

        # Update the rule state
        if rule.state == RuleState.SUSPENDED:
            pass
        elif rule.locks_stuck_cnt > 0:
            pass
        elif rule.locks_replicating_cnt == 0 and rule.state == RuleState.REPLICATING:
            rule.state = RuleState.OK
            # Try to update the DatasetLocks
            if rule.grouping != RuleGrouping.NONE:
                ds_locks = session.query(models.DatasetLock).with_for_update(nowait=nowait).filter_by(rule_id=rule.id)
                for ds_lock in ds_locks:
                    ds_lock.state = LockState.OK
                session.flush()
            rucio.core.rule.generate_rule_notifications(rule=rule, replicating_locks_before=rule.locks_replicating_cnt + 1, session=session)
            if rule.notification == RuleNotification.YES:
                rucio.core.rule.generate_email_for_rule_ok_notification(rule=rule, session=session)
            # Try to release potential parent rules
            rucio.core.rule.release_parent_rule(child_rule_id=rule.id, session=session)
        elif rule.locks_replicating_cnt > 0 and rule.state == RuleState.REPLICATING and rule.notification == RuleNotification.PROGRESS:
            rucio.core.rule.generate_rule_notifications(rule=rule, replicating_locks_before=rule.locks_replicating_cnt + 1, session=session)

        # Insert rule history
        rucio.core.rule.insert_rule_history(rule=rule, recent=True, longterm=False, session=session)
        session.flush()


@transactional_session
def failed_transfer(scope, name, rse_id, error_message=None, broken_rule_id=None, broken_message=None, nowait=True, session=None):
    """
    Update the state of all replica locks because of a failed transfer.
    If a transfer is permanently broken for a rule, the broken_rule_id should be filled which puts this rule into the SUSPENDED state.

    :param scope:           Scope of the did.
    :param name:            Name of the did.
    :param rse_id:          RSE id.
    :param error_message:   The error why this transfer failed.
    :param broken_rule_id:  Id of the rule which will be suspended.
    :param broken_message:  Error message for the suspended rule.
    :param nowait:          Nowait parameter for the for_update queries.
    :param session:         The database session in use.
    """

    locks = session.query(models.ReplicaLock).with_for_update(nowait=nowait).filter_by(scope=scope, name=name, rse_id=rse_id)
    for lock in locks:
        if lock.state == LockState.STUCK:
            continue
        logging.debug('Marking lock %s:%s for rule %s on rse %s as STUCK' % (lock.scope, lock.name, str(lock.rule_id), get_rse_name(rse_id=lock.rse_id, session=session)))
        # Update the rule counters
        rule = session.query(models.ReplicationRule).with_for_update(nowait=nowait).filter_by(id=lock.rule_id).one()
        logging.debug('Updating rule counters for rule %s [%d/%d/%d]' % (str(rule.id), rule.locks_ok_cnt, rule.locks_replicating_cnt, rule.locks_stuck_cnt))
        if lock.state == LockState.REPLICATING:
            rule.locks_replicating_cnt -= 1
        elif lock.state == LockState.OK:
            rule.locks_ok_cnt -= 1
        rule.locks_stuck_cnt += 1
        lock.state = LockState.STUCK
        logging.debug('Finished updating rule counters for rule %s [%d/%d/%d]' % (str(rule.id), rule.locks_ok_cnt, rule.locks_replicating_cnt, rule.locks_stuck_cnt))

        # Update the rule state
        if rule.state == RuleState.SUSPENDED:
            pass
        elif lock.rule_id == broken_rule_id:
            rule.state = RuleState.SUSPENDED
            rule.error = (broken_message[:245] + '...') if len(broken_message) > 245 else broken_message
            # Try to update the DatasetLocks
            if rule.grouping != RuleGrouping.NONE:
                ds_locks = session.query(models.DatasetLock).with_for_update(nowait=nowait).filter_by(rule_id=rule.id)
                for ds_lock in ds_locks:
                    ds_lock.state = LockState.STUCK
        elif rule.locks_stuck_cnt > 0:
            if rule.state != RuleState.STUCK:
                rule.state = RuleState.STUCK
                # Try to update the DatasetLocks
                if rule.grouping != RuleGrouping.NONE:
                    ds_locks = session.query(models.DatasetLock).with_for_update(nowait=nowait).filter_by(rule_id=rule.id)
                    for ds_lock in ds_locks:
                        ds_lock.state = LockState.STUCK
            if rule.error != error_message:
                rule.error = (error_message[:245] + '...') if len(error_message) > 245 else error_message

        # Insert rule history
        rucio.core.rule.insert_rule_history(rule=rule, recent=True, longterm=False, session=session)


@transactional_session
def touch_dataset_locks(dataset_locks, session=None):
    """
    Update the accessed_at timestamp of the given dataset locks + eol_at.

    :param replicas: the list of dataset locks.
    :param session: The database session in use.

    :returns: True, if successful, False otherwise.
    """

    now = datetime.utcnow()
    for dataset_lock in dataset_locks:
        eol_at = define_eol(dataset_lock['scope'], dataset_lock['name'], rses=[{'id': dataset_lock['rse_id']}], session=session)
        try:
            session.query(models.DatasetLock).filter_by(scope=dataset_lock['scope'], name=dataset_lock['name'], rse_id=dataset_lock['rse_id']).\
                update({'accessed_at': dataset_lock.get('accessed_at') or now}, synchronize_session=False)
            for res in session.query(models.DatasetLock.rule_id).filter_by(scope=dataset_lock['scope'], name=dataset_lock['name'], rse_id=dataset_lock['rse_id']):
                session.query(models.ReplicationRule).filter_by(id=res[0]).update({'eol_at': eol_at}, synchronize_session=False)
        except DatabaseError:
            return False

    return True<|MERGE_RESOLUTION|>--- conflicted
+++ resolved
@@ -11,11 +11,8 @@
 # - Vincent Garonne, <vincent.garonne@cern.ch>, 2014-2018
 # - Cedric Serfon, <cedric.serfon@cern.ch>, 2014-2018
 # - Thomas Beermann, <thomas.beermann@cern.ch>, 2014-2018
-<<<<<<< HEAD
 # - Andrew Lister, <andrew.lister@stfc.ac.uk>, 2019
-=======
 # - Luc Goossens <luc.goossens@cern.ch>, 2020
->>>>>>> a500d7e7
 #
 # PY3K COMPATIBLE
 
@@ -32,13 +29,8 @@
 
 from rucio.common.config import config_get
 from rucio.core.lifetime_exception import define_eol
-<<<<<<< HEAD
 from rucio.core.rse import get_rse_name
-from rucio.db.sqla import models
-=======
-from rucio.core.rse import get_rse_name, get_rse_id
 from rucio.db.sqla import models, filter_thread_work
->>>>>>> a500d7e7
 from rucio.db.sqla.constants import LockState, RuleState, RuleGrouping, DIDType, RuleNotification
 from rucio.db.sqla.session import read_session, transactional_session, stream_session
 
