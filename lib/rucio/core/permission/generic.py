--- conflicted
+++ resolved
@@ -8,10 +8,7 @@
 # Authors:
 # - Vincent Garonne, <vincent.garonne@cern.ch>, 2016
 # - Cedric Serfon, <cedric.serfon@cern.ch>, 2016-2017
-<<<<<<< HEAD
-=======
 # - Mario Lassnig, <mario.lassnig@cern.ch>, 2017
->>>>>>> d7912a4e
 # - Martin Barisits, <martin.barisits@cern.ch>, 2017
 
 import rucio.core.authentication
