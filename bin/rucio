--- conflicted
+++ resolved
@@ -50,11 +50,7 @@
                                     DataIdentifierNotFound, InvalidObject, RSENotFound, InvalidRSEExpression, DuplicateContent, RSEProtocolNotSupported,
                                     RuleNotFound, CannotAuthenticate, MissingDependency, UnsupportedOperation, FileConsistencyMismatch,
                                     RucioException, DuplicateRule, NoFilesDownloaded, NotAllFilesDownloaded)
-<<<<<<< HEAD
-from rucio.common.utils import adler32, md5, generate_uuid, execute, chunks, sizefmt, Color, detect_client_location
-=======
-from rucio.common.utils import adler32, generate_uuid, execute, chunks, sizefmt, Color, detect_client_location, make_valid_did
->>>>>>> f0bcd35c
+from rucio.common.utils import adler32, md5, generate_uuid, execute, chunks, sizefmt, Color, detect_client_location, make_valid_did
 from rucio.rse import rsemanager as rsemgr
 
 SUCCESS = 0
@@ -941,17 +937,9 @@
         return FAILURE
     for filename in files:
         try:
-<<<<<<< HEAD
-            size = os.stat(name).st_size
-            checksum = adler32(name)
-            md5_digest = md5(name)
-            logger.debug('Extracting filesize (%s) and checksum (%s) for file %s:%s' % (str(size), checksum, fscope, os.path.basename(name)))
-            files_to_list.append({'scope': fscope, 'name': os.path.basename(name)})
-            if not args.guid and 'pool.root' in name.lower() and not args.no_register:  # is a root file, getting the GUID
-                status, output, err = execute('pool_extractFileIdentifier {0}'.format(name))
-=======
             size = os.stat(filename).st_size
             checksum = adler32(filename)
+            md5_digest = md5(name)
             base_name = os.path.basename(filename)
             dir_name = os.path.dirname(filename)
             name = base_name
@@ -959,10 +947,9 @@
                 name = args.name
             logger.debug('Extracting filesize (%s) and checksum (%s) for file %s:%s' % (str(size), checksum, fscope, name))
             files_to_list.append({'scope': fscope, 'name': name, 'filename': base_name})
-            current_file_info = {'scope': fscope, 'filename': base_name, 'name': name, 'bytes': size, 'adler32': checksum, 'state': 'C', 'meta': {}}
+            current_file_info = {'scope': fscope, 'filename': base_name, 'name': name, 'bytes': size, 'adler32': checksum, 'md5': md5_digest, 'state': 'C', 'meta': {}}
             if not args.guid and 'pool.root' in filename.lower() and not args.no_register:  # is a root file, getting the GUID
                 status, output, err = execute('pool_extractFileIdentifier {0}'.format(filename))
->>>>>>> f0bcd35c
                 if status != 0:
                     logger.error('Trying to upload ROOT files but pool_extractFileIdentifier tool can not be found.')
                     logger.error('Setup your ATHENA environment and try again.')
@@ -973,19 +960,6 @@
                 except Exception:
                     logger.error('Error during GUID extraction. Failing. None of the files will be uploaded.')
                     return FAILURE
-<<<<<<< HEAD
-                list_files.append({'scope': fscope, 'name': os.path.basename(name), 'bytes': size, 'adler32': checksum, 'md5': md5_digest, 'state': 'C', 'meta': {'guid': guid}})
-            elif args.guid:
-                logger.info('Manually set GUID: %s' % args.guid.replace('-', ''))
-                list_files.append({'scope': fscope, 'name': os.path.basename(name), 'bytes': size, 'adler32': checksum, 'md5': md5_digest, 'state': 'C', 'meta': {'guid': args.guid.replace('-', '')}})
-            else:
-                logger.debug('Automatically setting new GUID')
-                list_files.append({'scope': fscope, 'name': os.path.basename(name), 'bytes': size, 'adler32': checksum, 'md5': md5_digest, 'state': 'C', 'meta': {'guid': generate_uuid()}})
-            if not os.path.dirname(name) in lfns:
-                lfns[os.path.dirname(name)] = []
-            lfns[os.path.dirname(name)].append({'name': os.path.basename(name), 'scope': fscope, 'adler32': checksum, 'md5': md5_digest, 'filesize': size})
-            revert_dict[fscope, os.path.basename(name)] = os.path.dirname(name)
-=======
                 current_file_info['meta']['guid'] = guid
             elif args.guid:
                 logger.info('Manually set GUID: %s' % args.guid.replace('-', ''))
@@ -995,7 +969,6 @@
                 current_file_info['meta']['guid'] = generate_uuid()
             list_files.append(current_file_info)
             revert_dict[fscope, name] = dir_name
->>>>>>> f0bcd35c
 
         except OSError as error:
             logger.error(error)
